--- conflicted
+++ resolved
@@ -66,11 +66,7 @@
 	mRoutesCount = mRoutes.size();
 }
 
-<<<<<<< HEAD
-void LoadBalancer::onRequest(shared_ptr<RequestSipEvent> &ev){
-=======
 void LoadBalancer::onRequest(shared_ptr<RequestSipEvent> &ev) {
->>>>>>> 0ff1dcaa
 	const shared_ptr<MsgSip> &ms = ev->getMsgSip();
 	uint32_t call_hash;
 	sip_t *sip = ms->getSip();
@@ -91,11 +87,7 @@
 	}
 }
 
-<<<<<<< HEAD
-void LoadBalancer::onResponse(shared_ptr<ResponseSipEvent> &ev){
-=======
 void LoadBalancer::onResponse(shared_ptr<ResponseSipEvent> &ev) {
->>>>>>> 0ff1dcaa
 	/*nothing to do*/
 }
 
