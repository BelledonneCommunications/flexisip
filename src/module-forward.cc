--- conflicted
+++ resolved
@@ -186,20 +186,12 @@
 bool ForwardModule::isLooping(std::shared_ptr<SipEvent> &ev, const char * branch){
         for (sip_via_t *via = ev->mSip->sip_via; via != NULL; via = via->v_next)
         {
-<<<<<<< HEAD
-                if(strcmp(via->v_branch, branch + 7) == 0)
-=======
                 if(via->v_branch != NULL && strcmp(via->v_branch, branch + 7) == 0)
->>>>>>> c71035b6
                 {
                     return true;
                 }
         }
-<<<<<<< HEAD
-        
-=======
-
->>>>>>> c71035b6
+
         return false;
 }
 
