--- conflicted
+++ resolved
@@ -34,15 +34,11 @@
 		virtual void onResponse(std::shared_ptr<SipEvent> &ev);
 		~ForwardModule();
 	private:
-<<<<<<< HEAD
 		url_t* overrideDest(std::shared_ptr<SipEvent> &ev, url_t* dest);
 		void checkRecordRoutes(std::shared_ptr<SipEvent> &ev, url_t *dest);
-=======
-		url_t* overrideDest(SipEvent *ev, url_t* dest);
-		void checkRecordRoutes(SipEvent *ev, url_t *dest);
-                bool isLooping(SipEvent *ev, const char * branch);
-                unsigned int countVia(SipEvent *ev);
->>>>>>> 7f0edcb5
+                bool isLooping(std::shared_ptr<SipEvent> &ev, const char * branch);
+                unsigned int countVia(std::shared_ptr<SipEvent> &ev);
+
 		su_home_t mHome;
 		sip_route_t *mOutRoute;
 		bool mRewriteReqUri;
@@ -184,14 +180,14 @@
         }
 }
 
-unsigned int ForwardModule::countVia(SipEvent *ev) {
+unsigned int ForwardModule::countVia(std::shared_ptr<SipEvent> &ev) {
         uint32_t via_count = 0;
         for (sip_via_t *via = ev->mSip->sip_via; via != NULL; via = via->v_next)
                 ++via_count;
         return via_count;
 }
       
-bool ForwardModule::isLooping(SipEvent *ev, const char * branch){
+bool ForwardModule::isLooping(std::shared_ptr<SipEvent> &ev, const char * branch){
         for (sip_via_t *via = ev->mSip->sip_via; via != NULL; via = via->v_next)
         {
                 if(strcmp(via->v_branch, branch + 7) == 0)
@@ -203,24 +199,17 @@
         return false;
 }
 
-void ForwardModule::onResponse(SipEvent *ev) {
-        char *buf;
-        size_t msg_size;
-
-<<<<<<< HEAD
 void ForwardModule::onResponse(std::shared_ptr<SipEvent> &ev){
 	char *buf;
 	size_t msg_size;
-=======
+
         buf = msg_as_string(ev->getHome(), ev->mMsg, NULL, 0, &msg_size);
         LOGD("About to forward response:\n%s", buf);
->>>>>>> 7f0edcb5
 
         nta_msg_tsend(getSofiaAgent(), ev->mMsg, (url_string_t*) NULL, TAG_END());
 }
 
 #include <sofia-sip/su_md5.h>
-#include <sofia-sip/tport.h>
 static char const *compute_branch(nta_agent_t *sa,
         msg_t *msg,
         sip_t const *sip,
