/*
 Flexisip, a flexible SIP proxy server with media capabilities.
 Copyright (C) 2010  Belledonne Communications SARL.

 This program is free software: you can redistribute it and/or modify
 it under the terms of the GNU Affero General Public License as
 published by the Free Software Foundation, either version 3 of the
 License, or (at your option) any later version.

 This program is distributed in the hope that it will be useful,
 but WITHOUT ANY WARRANTY; without even the implied warranty of
 MERCHANTABILITY or FITNESS FOR A PARTICULAR PURPOSE.  See the
 GNU Affero General Public License for more details.

 You should have received a copy of the GNU Affero General Public License
 along with this program.  If not, see <http://www.gnu.org/licenses/>.
 */

#include <fstream>
#include "agent.hh"
#include "registrardb.hh"
<<<<<<< HEAD
#include "forkcallcontext.hh"
#include <sofia-sip/sip_status.h>

using namespace ::std;

class Registrar: public Module, public ModuleToolbox {
public:
	static void send480KO(Agent *agent, std::shared_ptr<SipEvent> &ev);
	static void send200Ok(Agent *agent, std::shared_ptr<SipEvent> &ev, const sip_contact_t *contacts);
	void routeRequest(Agent *agent, std::shared_ptr<SipEvent> &ev, Record *aorb, bool fork);

	Registrar(Agent *ag) :
			Module(ag) {
	}

	~Registrar() {
	}

	virtual void onDeclare(ConfigStruct *module_config) {
		ConfigItemDescriptor items[] = { { StringList, "reg-domains", "List of whitelist separated domain names to be managed by the registrar.", "localhost" }, { Integer, "max-contacts-by-aor", "Maximum number of registered contacts of an address of record.", "15" }, { String,
				"line-field-name", "Name of the contact uri parameter used for identifying user's device. ", "line" }, { String, "static-route-file", "File containing the static route to add to database at startup", "" },
#ifdef ENABLE_REDIS
				{	String , "db-implementation", "Implementation used for storing address of records contact uris. [redis-async, redis-sync, internal]","redis-async"},
				{	String , "redis-server-domain", "Domain of the redis server. ","localhost"},
				{	Integer , "redis-server-port", "Port of the redis server.","6379"},
				{	String , "redis-auth-password", "Authentication password for redis. Empty to disable.",""},
				{	Integer , "redis-server-timeout", "Timeout in milliseconds of the redis connection.","1500"},
				{	String , "redis-record-serializer", "Implementation of the contact serialiser to use. [C, protobuf]","protobuf"},
#else
				{ String, "db-implementation", "Implementation used for storing address of records contact uris. [internal,...]", "internal" },
#endif
				{ Boolean, "fork", "Fork messages to all registered devices", "true" },
				config_item_end };
		module_config->addChildrenValues(items);
	}

	virtual void onLoad(Agent *agent, const ConfigStruct *module_config) {
		list<string>::const_iterator it;
		mDomains = module_config->get<ConfigStringList>("reg-domains")->read();
		for (it = mDomains.begin(); it != mDomains.end(); ++it) {
			LOGD("Found registrar domain: %s", (*it).c_str());
=======
#include "module-registrar.hh"
using namespace::std;

class Registrar : public Module, public RegistrarMgt {
	public:
		Registrar(Agent *ag) : Module(ag){
>>>>>>> ba270321
		}
		mFork = module_config->get<ConfigBoolean>("fork")->read();
		static_route_file = module_config->get<ConfigString>("static-route-file")->read();
		if (!static_route_file.empty())
			readStaticRecord(static_route_file);
	}

	// Delta from expires header, normalized with custom rules.
	static int getMainDelta(sip_expires_t *expires) {
		int delta = 3600;
		if (expires) {
			delta = expires->ex_delta;
			if (delta < 30) {
				delta = 30;
			}
			if (delta > 3600 * 24)
				delta = 3600 * 24;
		}
		return delta;
	}

	// Check star rules.
	// If *, it must be the only contact.
	// If *, associated expire must be 0.
	static bool checkStarUse(const sip_contact_t *contact, int expires) {
		bool starFound = false;
		int count = 0;
		do {
			if (starFound) {
				return false;
			}

			++count;
			if ('*' == contact->m_url->url_scheme[0]) {
				if (count > 1 || 0 != expires)
					return false;
				starFound = true;
			}
		} while (NULL != (contact = contact->m_next));
		return true;
	}

	virtual void onRequest(std::shared_ptr<SipEvent> &ev);

	virtual void onResponse(std::shared_ptr<SipEvent> &ev);

private:
	bool isManagedDomain(const char *domain) {
		return ModuleToolbox::matchesOneOf(domain, mDomains);
	}
	void readStaticRecord(std::string file);
	bool contactinVia(sip_contact_t *ct, sip_via_t * via);
	list<string> mDomains;
	bool mFork;
	string static_route_file;
	static ModuleInfo<Registrar> sInfo;
};

// Listener class NEED to copy the shared pointer
class OnLogBindListener: public RegistrarDbListener {
	friend class Registrar;
	Agent *agent;
	std::string line;
public:
	OnLogBindListener(Agent *agent, const std::string& line) :
			agent(agent), line(line) {
	}
	void onRecordFound(Record *r) {
		LOGD("Static route added: %s", line.c_str());
		delete this;
	}
	void onError() {
		LOGE("Can't add static route: %s", line.c_str());
		delete this;
	}
};

void Registrar::readStaticRecord(std::string file_path) {
	LOGD("Read static recond file");

	su_home_t home;

	stringstream ss;
	ss.exceptions(ifstream::failbit | ifstream::badbit);

	string line;
	string from;
	string contact_header;

	ifstream file;
	file.open(file_path);
	if (file.is_open()) {
		su_home_init(&home);
		while (file.good() && getline(file, line).good()) {
			std::size_t start = line.find_first_of('<');
			std::size_t pos = line.find_first_of('>');
			if (start != string::npos && pos != string::npos && start < pos) {
				if (line[pos + 1] == ' ') {
					// Read from
					from = line.substr(start + 1, pos - (start + 1));

					// Read contacts
					pos++;
					contact_header = line.substr(pos, line.length() - pos);

					// Create
					url_t *url = url_make(&home, from.c_str());
					sip_contact_t *contact = sip_contact_make(&home, contact_header.c_str());

					if (url != NULL && contact != NULL) {
						OnLogBindListener *listener = new OnLogBindListener(getAgent(), line);
						RegistrarDb::get(mAgent)->bind(url, contact, "", 0, NULL, INT32_MAX, listener);
						continue;
					}
				}
			}
			LOGW("Incorrect line format: %s", line.c_str());
		}
		su_home_deinit(&home);
	} else {
		LOGE("Can't open file %s", file_path.c_str());
	}

}

void Registrar::send480KO(Agent *agent, std::shared_ptr<SipEvent> &ev) {
	nta_msg_treply(agent->getSofiaAgent(), ev->getMsg(), 480, "Temporarily Unavailable", SIPTAG_SERVER_STR(agent->getServerString()), TAG_END());
	ev->terminateProcessing();
}

void Registrar::send200Ok(Agent *agent, std::shared_ptr<SipEvent> &ev, const sip_contact_t *contacts) {
	if (contacts != NULL) {
		nta_msg_treply(agent->getSofiaAgent(), ev->getMsg(), 200, "Registration successful", SIPTAG_CONTACT(contacts), SIPTAG_SERVER_STR(agent->getServerString()), TAG_END());
		ev->terminateProcessing();
	} else {
		nta_msg_treply(agent->getSofiaAgent(), ev->getMsg(), 200, "Registration successful", SIPTAG_SERVER_STR(agent->getServerString()), TAG_END());
		ev->terminateProcessing();
	}
}

static extended_contact *getFirstExtendedContact(Record *aor) {
	const list<extended_contact*> contacts = aor->getExtendedContacts();
	list<extended_contact*>::const_iterator it = contacts.begin();
	return it != contacts.end() ? (*it) : NULL;
}

bool Registrar::contactinVia(sip_contact_t *ct, sip_via_t * via) {

	while (via != NULL) {
		if (via->v_host && ct->m_url->url_host && !strcmp(via->v_host, ct->m_url->url_host)) {
			const char *port1 = (via->v_port) ? via->v_port : "5060";
			const char *port2 = (ct->m_url->url_port) ? ct->m_url->url_port : "5060";
			if (!strcmp(port1, port2))
				return true;
		}
		via = via->v_next;
	}

	return false;
}

class RegistrarIncomingTransaction: public IncomingTransaction {
private:
	bool mRinging;
	bool mEarlymedia;

public:
	RegistrarIncomingTransaction(nta_agent_t *agent, msg_t * msg, sip_t *sip, TransactionCallback callback, void *magic) :
			IncomingTransaction(agent, msg, sip, callback, magic), mRinging(false), mEarlymedia(false) {

	}
	virtual void send(StatefulSipEvent * ev) {
		if (ev->getSip()->sip_status) {
			if (ev->getSip()->sip_status->st_status == 180) {
				if (!mRinging) {
					IncomingTransaction::send(ev);
					mRinging = true;
				}
			} else if (ev->getSip()->sip_status->st_status == 183) {
				if (!mEarlymedia) {
					IncomingTransaction::send(ev);
					mEarlymedia = true;
				}
			} else {
				IncomingTransaction::send(ev);
			}
		} else {
			IncomingTransaction::send(ev);
		}
	}

};

void Registrar::routeRequest(Agent *agent, std::shared_ptr<SipEvent> &ev, Record *aor, bool fork = false) {
	sip_t *sip = ev->getSip();

	// here we would implement forking
	time_t now = time(NULL);
	if (aor) {
		const list<extended_contact*> contacts = aor->getExtendedContacts();
		if (contacts.size() <= 1 || !fork || ev->getSip()->sip_request->rq_method != sip_method_invite) {
			extended_contact *ec = getFirstExtendedContact(aor);
			sip_contact_t *ct = NULL;
			if (ec)
				ct = Record::extendedContactToSofia(ev->getHome(), ec, now);

			if (ct && !contactinVia(ct, sip->sip_via)) {
				/*sanity check on the contact address: might be '*' or whatever useless information*/
				if (ct->m_url->url_host != NULL && ct->m_url->url_host[0] != '\0') {
					LOGD("Registrar: found contact information in database, rewriting request uri");
					/*rewrite request-uri */
					ev->getSip()->sip_request->rq_url[0] = *url_hdup(ev->getHome(), ct->m_url);
					if (ec->mRoute != NULL && 0 != strcmp(agent->getPreferredRoute().c_str(), ec->mRoute)) {
						LOGD("This flexisip instance is not responsible for contact %s -> %s", ec->mSipUri, ec->mRoute);
						prependRoute(ev->getHome(), agent, ev->getMsg(), ev->getSip(), ec->mRoute);
					}
					// Back to work
					agent->injectRequestEvent(ev);
					return;
				} else {
					if (ct != NULL) {
						LOGW("Unrouted request because of incorrect address of record.");
					}
				}
			}
		} else {
			ForkCallContext *context = new ForkCallContext(agent, this);
			IncomingTransaction *incoming_transaction = new RegistrarIncomingTransaction(agent->getSofiaAgent(), ev->getMsg(), ev->getSip(), ForkCallContext::incomingCallback, context);
			context->setIncomingTransaction(incoming_transaction);
			for (list<extended_contact*>::const_iterator it = contacts.begin(); it != contacts.end(); ++it) {
				extended_contact *ec = *it;
				sip_contact_t *ct = NULL;
				if (ec)
					ct = Record::extendedContactToSofia(ev->getHome(), ec, now);

				if (ct && !contactinVia(ct, sip->sip_via)) {
					/*sanity check on the contact address: might be '*' or whatever useless information*/
					if (ct->m_url->url_host != NULL && ct->m_url->url_host[0] != '\0') {
						LOGD("Registrar: found contact information in database, rewriting request uri");

						OutgoingTransaction *transaction = new OutgoingTransaction(agent->getSofiaAgent(), ForkCallContext::outgoingCallback, context);
						context->addOutgoingTransaction(transaction);

						shared_ptr<SipEvent> new_ev(transaction->copy(ev.get()));
						msg_t *new_msg = new_ev->getMsg();
						sip_t *new_sip = new_ev->getSip();

						/*rewrite request-uri */
						new_sip->sip_request->rq_url[0] = *url_hdup(msg_home(new_msg), ct->m_url);
						if (ec->mRoute != NULL && 0 != strcmp(agent->getPreferredRoute().c_str(), ec->mRoute)) {
							LOGD("This flexisip instance is not responsible for contact %s -> %s", ec->mSipUri, ec->mRoute);
							prependRoute(msg_home(new_msg), agent, new_msg, new_sip, ec->mRoute);
						}

						LOGD("Fork to %s", ec->mSipUri);
						agent->injectRequestEvent(new_ev);
					} else {
						if (ct != NULL) {
							LOGW("Unrouted request because of incorrect address of record.");
						}
					}
				}
			}
<<<<<<< HEAD

			msg_t *msg = nta_incoming_create_response(incoming_transaction->getIncoming(), SIP_100_TRYING);
			std::shared_ptr<SipEvent> new_ev(incoming_transaction->create(msg, sip_object(msg)));
			agent->sendResponseEvent(new_ev);
			ev->terminateProcessing();
			return;
=======
		}
		virtual void onResponse(SipEvent *ev){
		}
		unsigned long long int getTotalNumberOfAddedRecords() {
			return RegistrarDb::get()->getTotalNumberOfAddedRecords();
		}
		virtual unsigned long long int getTotalNumberOfExpiredRecords() {
			return RegistrarDb::get()->getTotalNumberOfExpiredRecords();
		}
	private:
		bool isManagedDomain(const char *domain){
			return ModuleToolbox::matchesOneOf(domain,mDomains);
>>>>>>> ba270321
		}
	}

	LOGD("This user isn't registered.");
	nta_msg_treply(agent->getSofiaAgent(), ev->getMsg(), SIP_404_NOT_FOUND, SIPTAG_SERVER_STR(agent->getServerString()), TAG_END());
	ev->terminateProcessing();
}

// Listener class NEED to copy the shared pointer
class OnBindListener: public RegistrarDbListener {
	friend class Registrar;
	Agent *agent;
	std::shared_ptr<SipEvent> ev;
public:
	OnBindListener(Agent *agent, std::shared_ptr<SipEvent> ev) :
			agent(agent), ev(ev) {
		ev->suspendProcessing();
	}
	;
	void onRecordFound(Record *r) {
		time_t now = time(NULL);
		Registrar::send200Ok(agent, ev, r->getContacts(ev->getHome(), now));
		delete this;
	}
	void onError() {
		Registrar::send480KO(agent, ev);
		delete this;
	}
};

<<<<<<< HEAD
// Listener class NEED to copy the shared pointer
class OnBindForRoutingListener: public RegistrarDbListener {
	friend class Registrar;
	Registrar *mModule;
	Agent *mAgent;
	std::shared_ptr<SipEvent> mEv;
	bool mFork;
public:
	OnBindForRoutingListener(Registrar *module, Agent *agent, std::shared_ptr<SipEvent> ev, bool fork) :
			mModule(module), mAgent(agent), mEv(ev), mFork(fork) {
		ev->suspendProcessing();
	}
	;
	void onRecordFound(Record *r) {
		mModule->routeRequest(mAgent, mEv, r, mFork);
		delete this;
	}
	void onError() {
		Registrar::send480KO(mAgent, mEv);
		delete this;
	}
};

void Registrar::onRequest(shared_ptr<SipEvent> &ev) {
	sip_t *sip = ev->getSip();
	if (sip->sip_request->rq_method == sip_method_register) {
		url_t *sipurl = sip->sip_from->a_url;
		if (sipurl->url_host && isManagedDomain(sipurl->url_host)) {
			sip_expires_t *expires = sip->sip_expires;
			int maindelta = getMainDelta(expires);
			if (sip->sip_contact != NULL) {
				if (!checkStarUse(sip->sip_contact, maindelta)) {
					LOGD("The star rules are not respected.");
					nta_msg_treply(getAgent()->getSofiaAgent(), ev->getMsg(), 400, "Invalid Request", SIPTAG_SERVER_STR(getAgent()->getServerString()), TAG_END());
					ev->terminateProcessing();
					return;
				}
				if ('*' == sip->sip_contact->m_url->url_scheme[0]) {
					OnBindListener *listener = new OnBindListener(getAgent(), ev);
					LOGD("Clearing bindings");
					RegistrarDb::get(mAgent)->clear(sip, listener);
					return;
				} else {
					OnBindListener *listener = new OnBindListener(getAgent(), ev);
					LOGD("Updating binding");
					RegistrarDb::get(mAgent)->bind(sip, mAgent->getPreferredRoute().c_str(), maindelta, listener);
					return;
				}
				LOGD("Records binded to registrar database.");
			} else {
				OnBindListener *listener = new OnBindListener(getAgent(), ev);
				LOGD("No sip contact, it is a fetch only.");
				RegistrarDb::get(mAgent)->fetch(sipurl, listener);
				return;
			}

			/*we need to answer directly */

			ev->terminateProcessing();
		}
	} else {
		/*see if we can route other requests */
		/*acks shall not have their request uri rewritten:
		 - they can be for us (in response to a 407 for invite)
		 - they can be for the a remote peer, in which case they will have the correct contact address in the request uri
		 */
		if (sip->sip_request->rq_method != sip_method_ack) {
			url_t *sipurl = sip->sip_request->rq_url;
			if (sipurl->url_host && isManagedDomain(sipurl->url_host)) {
				RegistrarDbListener *listener = new OnBindForRoutingListener(this, getAgent(), ev, mFork);
				RegistrarDb::get(mAgent)->fetch(sipurl, listener);
			}
		}
	}
}

void Registrar::onResponse(std::shared_ptr<SipEvent> &ev) {
}

ModuleInfo<Registrar> Registrar::sInfo("Registrar", "The Registrar module accepts REGISTERs for domains it manages, and store the address of record "
		"in order to route other requests destinated to the client who registered.");
=======
ModuleInfo<Registrar> Registrar::sInfo("Registrar",
	"The Registrar module accepts REGISTERs for domains it manages, and store the address of record "
    "in order to route other requests destinated to the client who registered.",0);
>>>>>>> ba270321
<|MERGE_RESOLUTION|>--- conflicted
+++ resolved
@@ -19,7 +19,6 @@
 #include <fstream>
 #include "agent.hh"
 #include "registrardb.hh"
-<<<<<<< HEAD
 #include "forkcallcontext.hh"
 #include <sofia-sip/sip_status.h>
 
@@ -61,14 +60,6 @@
 		mDomains = module_config->get<ConfigStringList>("reg-domains")->read();
 		for (it = mDomains.begin(); it != mDomains.end(); ++it) {
 			LOGD("Found registrar domain: %s", (*it).c_str());
-=======
-#include "module-registrar.hh"
-using namespace::std;
-
-class Registrar : public Module, public RegistrarMgt {
-	public:
-		Registrar(Agent *ag) : Module(ag){
->>>>>>> ba270321
 		}
 		mFork = module_config->get<ConfigBoolean>("fork")->read();
 		static_route_file = module_config->get<ConfigString>("static-route-file")->read();
@@ -332,27 +323,12 @@
 					}
 				}
 			}
-<<<<<<< HEAD
 
 			msg_t *msg = nta_incoming_create_response(incoming_transaction->getIncoming(), SIP_100_TRYING);
 			std::shared_ptr<SipEvent> new_ev(incoming_transaction->create(msg, sip_object(msg)));
 			agent->sendResponseEvent(new_ev);
 			ev->terminateProcessing();
 			return;
-=======
-		}
-		virtual void onResponse(SipEvent *ev){
-		}
-		unsigned long long int getTotalNumberOfAddedRecords() {
-			return RegistrarDb::get()->getTotalNumberOfAddedRecords();
-		}
-		virtual unsigned long long int getTotalNumberOfExpiredRecords() {
-			return RegistrarDb::get()->getTotalNumberOfExpiredRecords();
-		}
-	private:
-		bool isManagedDomain(const char *domain){
-			return ModuleToolbox::matchesOneOf(domain,mDomains);
->>>>>>> ba270321
 		}
 	}
 
@@ -383,7 +359,6 @@
 	}
 };
 
-<<<<<<< HEAD
 // Listener class NEED to copy the shared pointer
 class OnBindForRoutingListener: public RegistrarDbListener {
 	friend class Registrar;
@@ -464,9 +439,4 @@
 }
 
 ModuleInfo<Registrar> Registrar::sInfo("Registrar", "The Registrar module accepts REGISTERs for domains it manages, and store the address of record "
-		"in order to route other requests destinated to the client who registered.");
-=======
-ModuleInfo<Registrar> Registrar::sInfo("Registrar",
-	"The Registrar module accepts REGISTERs for domains it manages, and store the address of record "
-    "in order to route other requests destinated to the client who registered.",0);
->>>>>>> ba270321
+		"in order to route other requests destinated to the client who registered.",0);
