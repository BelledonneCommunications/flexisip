--- conflicted
+++ resolved
@@ -79,11 +79,8 @@
 			MediaRelay=210,
 			Transcoder=240,
 			Forward=270,
-<<<<<<< HEAD
+			Redirect=290, 
 			Presence=300
-=======
-			Redirect=290
->>>>>>> d463923b
 		};
 	protected:
 		ModuleInfoBase(const char *modname, const char *help, enum ModuleOid oid) : mName(modname), mHelp(help),
