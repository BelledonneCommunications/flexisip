--- conflicted
+++ resolved
@@ -238,21 +238,6 @@
 void RegistrarDbRedisAsync::updateSlavesList(const map<string, string> redisReply) {
 	vector<RedisHost> newSlaves;
 
-<<<<<<< HEAD
-	for (int i = 0; i < slaveCount; i++) {
-		stringstream sstm;
-		sstm << "slave" << i;
-		string slaveName = sstm.str();
-
-		if (redisReply.find(slaveName) != redisReply.end()) {
-
-			RedisHost host = RedisHost::parseSlave(redisReply.at(slaveName), i);
-			if (host.id != -1) {
-				// only tell if a new host was found
-				if (find(mSlaves.begin(), mSlaves.end(), host) == mSlaves.end()) {
-					LOGD("Replication: Adding host %d %s:%d state:%s", host.id, host.address.c_str(), host.port,
-						 host.state.c_str());
-=======
 	try {
 		int slaveCount = atoi(redisReply.at("connected_slaves").c_str());
 		for (int i = 0; i < slaveCount; i++) {
@@ -270,7 +255,6 @@
 							host.state.c_str());
 					}
 					newSlaves.push_back(host);
->>>>>>> c23a39bc
 				}
 			}
 		}
