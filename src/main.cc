/*
	Flexisip, a flexible SIP proxy server with media capabilities.
    Copyright (C) 2010  Belledonne Communications SARL.

    This program is free software: you can redistribute it and/or modify
    it under the terms of the GNU Affero General Public License as
    published by the Free Software Foundation, either version 3 of the
    License, or (at your option) any later version.

    This program is distributed in the hope that it will be useful,
    but WITHOUT ANY WARRANTY; without even the implied warranty of
    MERCHANTABILITY or FITNESS FOR A PARTICULAR PURPOSE.  See the
    GNU Affero General Public License for more details.

    You should have received a copy of the GNU Affero General Public License
    along with this program.  If not, see <http://www.gnu.org/licenses/>.
*/
#if defined(HAVE_CONFIG_H) && !defined(FLEXISIP_INCLUDED)
#include "flexisip-config.h"
#define FLEXISIP_INCLUDED
#endif
#include <syslog.h>
#include <sys/time.h>
#include <sys/resource.h>
#include <sys/types.h>
#include <sys/wait.h>
#ifdef HAVE_SYS_PRCTL_H
#include <sys/prctl.h>
#endif

#include <iostream>

#include <mediastreamer2/mscommon.h>
#include "agent.hh"
#include "stun.hh"
#include "dos-protection.hh"

#include <stdlib.h>
#include <signal.h>

#include <sofia-sip/su_log.h>
#ifdef ENABLE_SNMP
#include "snmp-agent.h"
#endif
#ifndef VERSION
#define VERSION "DEVEL"
#endif //VERSION


static int run=1;
static int pipe_fds[2]={-1}; //pipes used by flexisip to notify its starter process that everything went fine 
static pid_t flexisip_pid=0;
static su_root_t *root=NULL;
bool sUseSyslog=false;


static void usage(const char *arg0){
	printf("%s\n"
	       "\t\t [--port <port number to listen>]\n"
	       "\t\t [--tlsport <port number for sips>]\n"
	       "\t\t [--debug]\n"
	       "\t\t [--daemon]\n"
	       "\t\t [--configfile <path>]\n"
	       "\t\t [--dump-default-config]\n"
	       "\t\t [--dump-snmp-mib]\n"
	       "\t\t [--help]\n",arg0);
	exit(-1);
}

static void flexisip_stop(int signum){
	if (flexisip_pid>0){
		LOGD("Watchdog received quit signal...passing to child.");
		/*we are the watchdog, pass the signal to our child*/
		kill(flexisip_pid,signum);
	}else{
		LOGD("Received quit signal...");
		run=0;
		if (root){
			su_root_break (root);
		}
	}
}

static void flexisip_stat(int signum){
}

static void syslogHandler(OrtpLogLevel log_level, const char *str, va_list l){
	int syslev=LOG_ALERT;
	switch(log_level){
		case ORTP_DEBUG:
			syslev=LOG_DEBUG;
			break;
		case ORTP_MESSAGE:
			syslev=LOG_INFO;
			break;
/*			
		case ORTP_NOTICE:
			syslev=LOG_NOTICE;
			break;
*/
		 case ORTP_WARNING:
			syslev=LOG_WARNING;
			break;
		case ORTP_ERROR:
			syslev=LOG_ERR;
		case ORTP_FATAL:
			syslev=LOG_ALERT;
			break;
		default:
			syslev=LOG_ERR;
	}
	vsyslog(syslev,str,l);
}

static void defaultLogHandler(OrtpLogLevel log_level, const char *str, va_list l){
	const char *levname="none";
	switch(log_level){
		case ORTP_DEBUG:
			levname="D: ";
		break;
		case ORTP_MESSAGE:
			levname="M: ";
		break;
		case ORTP_WARNING:
			levname="W: ";
		break;
		case ORTP_ERROR:
			levname="E: ";
		break;
		case ORTP_FATAL:
			levname="F: ";
		break;
		default:
			break;
	}
	fprintf(stderr,"%s",levname);
	vfprintf(stderr,str,l);
	fprintf(stderr,"\n");
}

static void sofiaLogHandler(void *, char const *fmt, va_list ap){
	ortp_logv(ORTP_MESSAGE,fmt,ap);
}

static void timerfunc(su_root_magic_t *magic, su_timer_t *t, Agent *a){
	a->idle();
}

static void initialize(bool debug, bool useSyslog){
	sUseSyslog=useSyslog;
	if (useSyslog){
		openlog("flexisip", 0, LOG_USER);
		setlogmask(~0);
		ortp_set_log_handler(syslogHandler);
	}else{
		ortp_set_log_handler(defaultLogHandler);
	}
	ortp_init();
	ortp_set_log_file(stdout);
	ortp_set_log_level_mask(ORTP_DEBUG|ORTP_MESSAGE|ORTP_WARNING|ORTP_ERROR|ORTP_FATAL);
	
	if (debug==false){
		ortp_set_log_level_mask(ORTP_ERROR|ORTP_FATAL);
	}
	signal(SIGPIPE,SIG_IGN);
	signal(SIGTERM,flexisip_stop);
	signal(SIGINT,flexisip_stop);
	signal(SIGUSR1,flexisip_stat);
	/*enable core dumps*/
	struct rlimit lm;
	lm.rlim_cur=RLIM_INFINITY;
	lm.rlim_max=RLIM_INFINITY;
	if (setrlimit(RLIMIT_CORE,&lm)==-1){
		LOGE("Cannot enable core dump, setrlimit() failed: %s",strerror(errno));
	}
	
	su_init();
}


static int getSystemFdLimit(){
	static int max_sys_fd=-1;
	if (max_sys_fd==-1){
#ifdef __linux
		char tmp[256];
		int fd=open("/proc/sys/fs/file-max",O_RDONLY);
		if (fd!=-1){
			if (read(fd,tmp,sizeof(tmp))>0){
				int val=0;
				if (sscanf(tmp,"%i",&val)==1){
					max_sys_fd=val;
					LOGI("System wide maximum number of file descriptors is %i",max_sys_fd);
				}
			}
			close(fd);
			fd=open("/proc/sys/fs/nr_open",O_RDONLY);
			if (fd!=-1){
				if (read(fd,tmp,sizeof(tmp))>0){
					int val=0;
					if (sscanf(tmp,"%i",&val)==1){
						LOGI("System wide maximum number open files is %i",val);
						if (val<max_sys_fd){
							max_sys_fd=val;
						}
					}
				}
				close(fd);
			}
		}
#else
	LOGW("Guessing of system wide fd limit is not implemented.");
	max_sys_fd=2048;
#endif
	}
	return max_sys_fd;
}

static void increase_fd_limit(void){
	struct rlimit lm;
	if (getrlimit(RLIMIT_NOFILE,&lm)==-1){
		LOGE("getrlimit(RLIMIT_NOFILE) failed: %s",strerror(errno));
	}else{
		unsigned int new_limit=getSystemFdLimit();
		int old_lim=(int)lm.rlim_cur;
		LOGI("Maximum number of open file descriptors is %i, limit=%i, system wide limit=%i",
		     (int)lm.rlim_cur,(int)lm.rlim_max,getSystemFdLimit());
		
		if (lm.rlim_cur<new_limit){
			lm.rlim_cur=lm.rlim_max=new_limit;
			if (setrlimit(RLIMIT_NOFILE,&lm)==-1){
				LOGE("setrlimit(RLIMIT_NOFILE) failed: %s. Limit of number of file descriptors is low (%i).",strerror(errno),old_lim);
				LOGE("Flexisip will not be able to process a big number of calls.");
			}
			if (getrlimit(RLIMIT_NOFILE,&lm)==0){
				LOGI("Maximum number of file descriptor set to %i.",(int)lm.rlim_cur);
			}
		}
	}
}

static void detach(){
	int fd;
	setsid();
	fd = open("/dev/null", O_RDWR);
	if (fd==-1){
		fprintf(stderr,"Could not open /dev/null\n");
		exit(-1);
	}
	dup2(fd, 0);
	dup2(fd, 1);
	dup2(fd, 2);
	close(fd);
}

static void makePidFile(const char *pidfile){
	if (pidfile){
		FILE *f=fopen(pidfile,"w");
		fprintf(f,"%i",getpid());
		fclose(f);
	}
}

static void forkAndDetach(const char *pidfile, bool auto_respawn){
	int err=pipe(pipe_fds);
	if (err==-1){
		LOGE("Could not create pipes: %s",strerror(errno));
		exit(-1);
	}
	pid_t pid = fork();

	if (pid < 0){
		fprintf(stderr,"Could not fork: %s\n",strerror(errno));
		exit(-1);
	}

	if (pid==0){
		while(auto_respawn){		
			/*fork a second time for the flexisip real process*/
			flexisip_pid = fork();
			if (flexisip_pid < 0){
				fprintf(stderr,"Could not fork: %s\n",strerror(errno));
				exit(-1);
			}
			if (flexisip_pid > 0){
				/* We are in the watchdog process. It will block until flexisip exits cleanly.
				 In case of crash, it will restart it.*/
				#ifdef PR_SET_NAME
				if (prctl(PR_SET_NAME,"flexisip_wdog",NULL,NULL,NULL)==-1){
					LOGW("prctl() failed: %s",strerror(errno));
				}
				#endif
			do_wait:
				int status=0;
				pid_t retpid=wait(&status);
				if (retpid>0){
					if (WIFEXITED(status)){
						LOGD("Flexisip exited normally");
						exit(0);
					}else{
						LOGE("Flexisip apparently crashed, respawning now...");
						sleep(1);
						continue;
					}
				}else if (errno!=EINTR){
					LOGE("waitpid() error: %s",strerror(errno));
					exit(-1);
				}else goto do_wait;
			}else{
				/* This is the real flexisip process now.
				 * We can proceed with real start
				 */
#ifdef HAVE_SYS_PRCTL_H
				if (prctl(PR_SET_NAME,"flexisip",NULL,NULL,NULL)==-1){
					LOGW("prctl() failed: %s",strerror(errno));
				}
#endif
				/*we don't need the read pipe side*/
				close(pipe_fds[0]);
				makePidFile(pidfile);
				return;
			}
		}
		/*this is the case where we don't use the watch dog. Just create pid file and that's all.*/
		makePidFile(pidfile);
	}else{
		/* This is the initial process.
		 * It should block until flexisip has started sucessfully or rejected to start.
		 */
		uint8_t buf[4];
		// we don't need the write side of the pipe:
		close(pipe_fds[1]);
		err=read(pipe_fds[0],buf,sizeof(buf));
		if (err==-1 || err==0){
			LOGE("Flexisip failed to start.");
			exit(-1);
		}else{
			detach();
			exit(0);
		}
	}
}


int main(int argc, char *argv[]){
	Agent *a;
	StunServer *stun=NULL;
	int port=-1, tlsport=-1;
	int i;
	const char *pidfile=NULL;
	const char *cfgfile=CONFIG_DIR "/flexisip.conf";
	bool debug=false;
	bool daemon=false;
	bool useSyslog=false;
	bool dump_default_cfg=false;
	bool dump_snmp_mib=false;

	for(i=1;i<argc;++i){
		if (strcmp(argv[i],"--port")==0){
			i++;
			if (i<argc){
				port=atoi(argv[i]);
				continue;
			}
		} else if (strcmp(argv[i],"--tlsport")==0){
			i++;
			if (i<argc){
				tlsport=atoi(argv[i]);
				continue;
			}
		}else if (strcmp(argv[i],"--pidfile")==0){
			i++;
			if (i<argc){
				pidfile=argv[i];
				continue;
			}
		}else if (strcmp(argv[i],"--daemon")==0){
			daemon=true;
			continue;
		}else if (strcmp(argv[i],"--syslog")==0){
			useSyslog=true;
			continue;
		}else if (strcmp(argv[i],"--debug")==0){
			debug=true;
			continue;
		}else if (strcmp(argv[i],"--configfile")==0){
			cfgfile=argv[i+1];
			i++;
			continue;
		}else if (strcmp(argv[i],"--dump-default-config")==0){
			dump_default_cfg=true;
			i++;
			continue;
		}else if (strcmp(argv[i],"--dump-snmp-mib")==0){
			dump_snmp_mib=true;
			i++;
			continue;
		} else if (strcmp(argv[i],"--help")==0 || strcmp(argv[i],"-h")==0){
			// nothing
		} else {
			fprintf(stderr,"Bad option %s\n",argv[i]);
		}
		usage(argv[0]);
	}
	ortp_set_log_handler(defaultLogHandler);
<<<<<<< HEAD
	ConfigManager *cfg=ConfigManager::get();
	DosProtection *dos=DosProtection::get();
=======
>>>>>>> ba270321

	if (dump_default_cfg){
		a=new Agent(root,0,0);
		std::cout<<FileConfigDumper(ConfigManager::get()->getRoot());
		return 0;
	}

	if (dump_snmp_mib) {
		a=new Agent(root,0,0);
		std::cout<<MibDumper(ConfigManager::get()->getRoot());
		return 0;
	}


	ConfigManager *cfg=ConfigManager::get();


	if (cfg->load(cfgfile)==-1){
		fprintf(stderr,"No configuration file found at %s.\nPlease specify a valid configuration file.\n"
		        "A default flexisip.conf.sample configuration file should be installed in "CONFIG_DIR"\n"
		        "Please edit it and restart flexisip when ready.\n"
		        "Alternatively a default configuration sample file can be generated at any time using --dump-default-config option.\n",cfgfile);
		return -1;
	}


	if (!debug) debug=cfg->getGlobal()->get<ConfigBoolean>("debug")->read();

	initialize (debug,useSyslog);
	
	su_log_redirect(NULL,sofiaLogHandler,NULL);

	/*
	 NEVER NEVER create pthreads before this point : threads do not survive the fork below !!!!!!!!!!
	*/
	
	if (daemon){
		/*now that we have successfully loaded the config, there is nothing that can prevent us to start (normally).
		So we can detach.*/
		forkAndDetach(pidfile,cfg->getGlobal()->get<ConfigBoolean>("auto-respawn")->read());
	}
	LOGN("Starting version %s", VERSION);
	root=su_root_create(NULL);
	a=new Agent(root,port,tlsport);
#ifdef ENABLE_TRANCODER
	ms_init();
#endif
	a->loadConfig (cfg);

	increase_fd_limit();

	/* Install firewall rules to protect Flexisip for DOS attacks */
	dos->start();

	if (daemon){
		if (write(pipe_fds[1],"ok",3)==-1){
			LOGF("Failed to write starter pipe: %s",strerror(errno));
		}
	}
	
	if (cfg->getRoot()->get<ConfigStruct>("stun-server")->get<ConfigBoolean>("enabled")->read()){
		stun=new StunServer(cfg->getRoot()->get<ConfigStruct>("stun-server")->get<ConfigInt>("port")->read());
		stun->start();
	}

#ifdef ENABLE_SNMP
	SnmpAgent lAgent(*a,*cfg);
#endif

	su_timer_t *timer=su_timer_create(su_root_task(root),5000);
	su_timer_run(timer,(su_timer_f)timerfunc,a);
	su_root_run(root);
	su_timer_destroy(timer);
	DosProtection::get()->stop();
	delete a;
	stun->stop();
	delete stun;
	su_root_destroy(root);
	LOGN("Flexisip exiting normally.");
	return 0;
}
<|MERGE_RESOLUTION|>--- conflicted
+++ resolved
@@ -402,11 +402,8 @@
 		usage(argv[0]);
 	}
 	ortp_set_log_handler(defaultLogHandler);
-<<<<<<< HEAD
 	ConfigManager *cfg=ConfigManager::get();
 	DosProtection *dos=DosProtection::get();
-=======
->>>>>>> ba270321
 
 	if (dump_default_cfg){
 		a=new Agent(root,0,0);
@@ -419,9 +416,6 @@
 		std::cout<<MibDumper(ConfigManager::get()->getRoot());
 		return 0;
 	}
-
-
-	ConfigManager *cfg=ConfigManager::get();
 
 
 	if (cfg->load(cfgfile)==-1){
