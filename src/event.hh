/*
 Flexisip, a flexible SIP proxy server with media capabilities.
 Copyright (C) 2012  Belledonne Communications SARL.

 This program is free software: you can redistribute it and/or modify
 it under the terms of the GNU Affero General Public License as
 published by the Free Software Foundation, either version 3 of the
 License, or (at your option) any later version.

 This program is distributed in the hope that it will be useful,
 but WITHOUT ANY WARRANTY; without even the implied warranty of
 MERCHANTABILITY or FITNESS FOR A PARTICULAR PURPOSE.  See the
 GNU Affero General Public License for more details.

 You should have received a copy of the GNU Affero General Public License
 along with this program.  If not, see <http://www.gnu.org/licenses/>.
 */

#ifndef event_hh
#define event_hh

#include <memory>
#include <sofia-sip/msg.h>
#include <sofia-sip/sip.h>
#include <sofia-sip/nta.h>

class Agent;
class Module;
class IncomingAgent;
class OutgoingAgent;
class IncomingTransaction;
class OutgoingTransaction;

class MsgSip {
public:
	MsgSip(msg_t *msg, sip_t *sip = NULL);
	MsgSip(const MsgSip &msgSip);
	~MsgSip();

	inline msg_t* getMsg() const {
		return mMsg;
	}

	inline sip_t* getSip() const {
		return mSip;
	}

	inline su_home_t* getHome() const {
		return mHome;
	}

	void log(const char * header);

private:
	su_home_t *mHome;
	msg_t *mMsg;
	sip_t *mSip;
};

class SipEvent {
	friend class Agent;
public:

	SipEvent(const std::shared_ptr<MsgSip> msgSip);
	SipEvent(const SipEvent &sipEvent);

	inline const std::shared_ptr<MsgSip> &getMsgSip() const {
		return mMsgSip;
	}

	inline void setMsgSip(std::shared_ptr<MsgSip> msgSip) {
		mMsgSip = msgSip;
	}

	void terminateProcessing();

	void suspendProcessing();

	void restartProcessing();

	inline bool isSuspended() const {
		return mState == SUSPENDED;
	}

	inline bool isTerminated() const {
		return mState == TERMINATED;
	}

	inline const std::shared_ptr<IncomingAgent>& getIncomingAgent() {
		return mIncomingAgent;
	}

	inline const std::shared_ptr<OutgoingAgent>& getOutgoingAgent() {
		return mOutgoingAgent;
	}

	std::shared_ptr<IncomingTransaction> createIncomingTransaction();

	std::shared_ptr<OutgoingTransaction> createOutgoingTransaction();

	virtual inline void setIncomingAgent(const std::shared_ptr<IncomingAgent> &agent) {
		mIncomingAgent = agent;
	}

<<<<<<< HEAD
	void setMsgSip(msg_t *msg, sip_t *sip = NULL);
	const Module *getCurrentModule() { return mCurrModule;}
=======
	virtual inline void setOutgoingAgent(const std::shared_ptr<OutgoingAgent> &agent) {
		mOutgoingAgent = agent;
	}
>>>>>>> c811291e

	virtual void send(const std::shared_ptr<MsgSip> &msg, url_string_t const *u, tag_type_t tag, tag_value_t value, ...) = 0;
	virtual void send(const std::shared_ptr<MsgSip> &msg) = 0;

	virtual void reply(const std::shared_ptr<MsgSip> &msg, int status, char const *phrase, tag_type_t tag, tag_value_t value, ...) = 0;

	virtual ~SipEvent() {

	}

protected:
	Module *mCurrModule;
	std::shared_ptr<MsgSip> mMsgSip;
	std::shared_ptr<IncomingAgent> mIncomingAgent;
	std::shared_ptr<OutgoingAgent> mOutgoingAgent;

	enum {
		STARTED, SUSPENDED, TERMINATED,
	} mState;
};

class RequestSipEvent: public SipEvent {
public:
	RequestSipEvent(const std::shared_ptr<IncomingAgent> &incomingAgent, const std::shared_ptr<MsgSip> &msgSip);
	RequestSipEvent(const std::shared_ptr<SipEvent> &sipEvent, const std::shared_ptr<MsgSip> &msgSip);

	virtual void send(const std::shared_ptr<MsgSip> &msg, url_string_t const *u, tag_type_t tag, tag_value_t value, ...);
	virtual void send(const std::shared_ptr<MsgSip> &msg);

	virtual void reply(const std::shared_ptr<MsgSip> &msg, int status, char const *phrase, tag_type_t tag, tag_value_t value, ...);

	virtual void setIncomingAgent(const std::shared_ptr<IncomingAgent> &agent);

	~RequestSipEvent();
};

class ResponseSipEvent: public SipEvent {
public:
	ResponseSipEvent(const std::shared_ptr<OutgoingAgent> &outgoingAgent, const std::shared_ptr<MsgSip> &msgSip);
	ResponseSipEvent(const std::shared_ptr<SipEvent> &sipEvent, const std::shared_ptr<MsgSip> &msgSip);

	virtual void send(const std::shared_ptr<MsgSip> &msg, url_string_t const *u, tag_type_t tag, tag_value_t value, ...);
	virtual void send(const std::shared_ptr<MsgSip> &msg);

	virtual void reply(const std::shared_ptr<MsgSip> &msg, int status, char const *phrase, tag_type_t tag, tag_value_t value, ...);

	virtual void setOutgoingAgent(const std::shared_ptr<OutgoingAgent> &agent);

	~ResponseSipEvent();
};

#endif //event_hh<|MERGE_RESOLUTION|>--- conflicted
+++ resolved
@@ -102,14 +102,9 @@
 		mIncomingAgent = agent;
 	}
 
-<<<<<<< HEAD
-	void setMsgSip(msg_t *msg, sip_t *sip = NULL);
-	const Module *getCurrentModule() { return mCurrModule;}
-=======
 	virtual inline void setOutgoingAgent(const std::shared_ptr<OutgoingAgent> &agent) {
 		mOutgoingAgent = agent;
 	}
->>>>>>> c811291e
 
 	virtual void send(const std::shared_ptr<MsgSip> &msg, url_string_t const *u, tag_type_t tag, tag_value_t value, ...) = 0;
 	virtual void send(const std::shared_ptr<MsgSip> &msg) = 0;
@@ -119,6 +114,7 @@
 	virtual ~SipEvent() {
 
 	}
+	Module *getCurrentModule() { return mCurrModule; }
 
 protected:
 	Module *mCurrModule;
