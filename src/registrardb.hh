/*
	Flexisip, a flexible SIP proxy server with media capabilities.
	Copyright (C) 2010-2015  Belledonne Communications SARL, All rights reserved.

	This program is free software: you can redistribute it and/or modify
	it under the terms of the GNU Affero General Public License as
	published by the Free Software Foundation, either version 3 of the
	License, or (at your option) any later version.

	This program is distributed in the hope that it will be useful,
	but WITHOUT ANY WARRANTY; without even the implied warranty of
	MERCHANTABILITY or FITNESS FOR A PARTICULAR PURPOSE.  See the
	GNU Affero General Public License for more details.

	You should have received a copy of the GNU Affero General Public License
	along with this program.  If not, see <http://www.gnu.org/licenses/>.
*/

#ifndef registrardb_hh
#define registrardb_hh

#include <map>
#include <list>
#include <set>
#include <string>
#include <cstdio>
#include <cstdlib>
#include <algorithm>
#include <limits>
#include <mutex>
#include <iosfwd>

#include <sofia-sip/sip.h>
#include <sofia-sip/url.h>
#include <sofia-sip/su_random.h>
#include "log/logmanager.hh"
#include "agent.hh"
#include "module.hh"

#define AOR_KEY_SIZE 128

class ContactUpdateListener;

struct ExtendedContactCommon {
	std::string mContactId;
	std::string mCallId;
	std::string mUniqueId;
	std::list<std::string> mPath;

	ExtendedContactCommon(const char *contactId, const std::list<std::string> &path, const std::string &callId,
			const char *lineValue) {
		if (!callId.empty())
			mCallId = callId;
		mPath = path;
		if (lineValue)
			mUniqueId = lineValue;
		mContactId = contactId;
	}
	ExtendedContactCommon(const std::string &route) : mContactId(), mCallId(), mUniqueId(), mPath({route}) {
	}
};

struct ExtendedContact {
	class Record;
	friend class Record;

	std::string mContactId;
	std::string mCallId;
	std::string mUniqueId;
	std::list<std::string> mPath; //list of urls as string (not enclosed with brakets)
	url_t *mSipUri; // a single sip uri with his params (not enclosed with brakets)
	float mQ;
	time_t mExpireAt;
	time_t mUpdatedTime;
	uint32_t mCSeq;
	bool mAlias;
	std::list<std::string> mAcceptHeader;
	bool mUsedAsRoute; /*whether the contact information shall be used as a route when forming a request, instead of
						  replacing the request-uri*/
	uint64_t mRegId; // a unique id shared with associate t_port
	SofiaAutoHome mHome;

	inline const char *callId() {
		return mCallId.c_str();
	}
	inline const char *line() {
		return mUniqueId.c_str();
	}
	inline const char *contactId() {
		return mContactId.c_str();
	}
	inline const char *route() {
		return (mPath.empty() ? NULL : mPath.cbegin()->c_str());
	}

	static int resolveExpire(const char *contact_expire, int global_expire) {
		if (contact_expire) {
			return atoi(contact_expire);
		} else {
			if (global_expire >= 0) {
				return global_expire;
			} else {
				return -1;
			}
		}
	}

	static std::string urlToString(const url_t *url) {
		std::ostringstream ostr;
		SofiaAutoHome home;
		char *tmp = url_as_string(home.home(), url);
		return std::string(tmp ? tmp : "");
	}
	//This function ensures compatibility with old redis record where url was stored with brakets.
	static std::string compatUrlToString(const char *url){
		if (url[0] == '<' && url[1] != '\0'){
			return std::string(url, 1, strlen(url)-2);
		}
		return std::string(url);
	}

	void setSipUri(const url_t *uri) {
		if (mSipUri) su_free(mHome.home(), mSipUri);
		mSipUri = url_hdup(mHome.home(), uri);
	}

<<<<<<< HEAD
	std::string getUniqueId() {
		return (mUniqueId.empty() ? mCallId : mUniqueId);
	}

	std::string serializeAsUrlEncodedParams();

	void transfertRegId(const std::shared_ptr<ExtendedContact> &oldEc);
=======
	void transferRegId(const std::shared_ptr<ExtendedContact> &oldEc);
>>>>>>> d1da259a

	ExtendedContact(const ExtendedContactCommon &common, sip_contact_t *sip_contact, int global_expire, uint32_t cseq,
					time_t updateTime, bool alias, const std::list<std::string> &acceptHeaders)
		: mContactId(common.mContactId), mCallId(common.mCallId), mUniqueId(common.mUniqueId), mPath(common.mPath),
			mSipUri(), mQ(0), mUpdatedTime(updateTime), mCSeq(cseq), mAlias(alias),mAcceptHeader(acceptHeaders),
			mUsedAsRoute(false), mRegId(0), mHome() {

		mSipUri = url_hdup(mHome.home(), sip_contact->m_url);

		if (sip_contact->m_q) {
			mQ = atof(sip_contact->m_q);
		}

		int expire = resolveExpire(sip_contact->m_expires, global_expire);
		if (expire == -1)
			LOGA("no global expire (%d) nor local contact expire (%s)found", global_expire, sip_contact->m_expires);
		mExpireAt = updateTime + expire;
	}

	ExtendedContact(const ExtendedContactCommon &common, const char *sipuri, long expireAt, float q, uint32_t cseq,
					time_t updateTime, bool alias, const std::list<std::string> &acceptHeaders)
		: mContactId(common.mContactId), mCallId(common.mCallId), mUniqueId(common.mUniqueId), mPath(common.mPath),
			mSipUri(), mQ(q), mExpireAt(expireAt), mUpdatedTime(updateTime), mCSeq(cseq), mAlias(alias),
			mAcceptHeader(acceptHeaders), mUsedAsRoute(false), mRegId(0), mHome() {
		mSipUri = url_make(mHome.home(), sipuri);
	}

	ExtendedContact(const url_t *url, const std::string &route)
		: mContactId(), mCallId(), mUniqueId(), mPath({route}), mSipUri(), mQ(0), mExpireAt(LONG_MAX), mUpdatedTime(0),
			mCSeq(0), mAlias(false), mAcceptHeader({}), mUsedAsRoute(false), mRegId(0), mHome() {
		mSipUri = url_hdup(mHome.home(), url);
	}

	std::ostream &print(std::ostream &stream, time_t _now = getCurrentTime(), time_t offset = 0) const;
	sip_contact_t *toSofiaContact(su_home_t *home, time_t now) const;
	sip_route_t *toSofiaRoute(su_home_t *home) const;
};

template <typename TraitsT>
inline std::basic_ostream<char, TraitsT> &operator<<(std::basic_ostream<char, TraitsT> &strm, const ExtendedContact &ec) {
	ec.print(strm);
	return strm;
}

class Record {
	friend class RegistrarDb;

  private:
	static void init();
	void insertOrUpdateBinding(const std::shared_ptr<ExtendedContact> &ec, const std::shared_ptr<ContactUpdateListener> &listener);
	std::list<std::shared_ptr<ExtendedContact>> mContacts;
	std::string mKey;
	bool mIsDomain; /*is a domain registration*/
  public:
	static std::list<std::string> sLineFieldNames;
	static int sMaxContacts;
	static bool sAssumeUniqueDomains;
	Record(const url_t *aor);
	static std::string extractUniqueId(const sip_contact_t *contact);
	const std::shared_ptr<ExtendedContact> extractContactByUniqueId(std::string uid);
	const sip_contact_t *getContacts(su_home_t *home, time_t now);
	void pushContact(const std::shared_ptr<ExtendedContact> &ct) {
		mContacts.push_back(ct);
	}
	std::list<std::shared_ptr<ExtendedContact>>::iterator removeContact(const std::shared_ptr<ExtendedContact> &ct) {
		return mContacts.erase(find(mContacts.begin(), mContacts.end(), ct));
	}
	bool isInvalidRegister(const std::string &call_id, uint32_t cseq);
	void clean(time_t time, const std::shared_ptr<ContactUpdateListener> &listener);
	void update(sip_contact_t *contacts, const sip_path_t *path, int globalExpire, const std::string &call_id,
				uint32_t cseq, time_t now, bool alias, const std::list<std::string> accept, bool usedAsRoute,
				const std::shared_ptr<ContactUpdateListener> &listener);
	void update(const ExtendedContactCommon &ecc, const char *sipuri, long int expireAt, float q, uint32_t cseq,
				time_t updated_time, bool alias, const std::list<std::string> accept, bool usedAsRoute,
				const std::shared_ptr<ContactUpdateListener> &listener);
	void updateFromUrlEncodedParams(const char *key, const char *uid, const char *full_url);

	void print(std::ostream &stream) const;
	bool isEmpty() {
		return mContacts.empty();
	}
	const std::string &getKey() const {
		return mKey;
	}
	int count() {
		return mContacts.size();
	}
	const std::list<std::shared_ptr<ExtendedContact>> &getExtendedContacts() const {
		return mContacts;
	}
	static int getMaxContacts() {
		if (sMaxContacts == -1)
			init();
		return sMaxContacts;
	}
	time_t latestExpire() const;
	time_t latestExpire(const std::string &route) const;
	static std::list<std::string> route_to_stl(su_home_t *home, const sip_route_s *route);
	void appendContactsFrom(Record *src);
	static std::string defineKeyFromUrl(const url_t *aor);
	~Record();
};

template <typename TraitsT>
inline std::basic_ostream<char, TraitsT> &operator<<(std::basic_ostream<char, TraitsT> &strm, const Record &record) {
	record.print(strm);
	return strm;
}

/**
 * A pure virtual class that is used by the registrarDB to notify the
 */
class RegistrarDbListener : public StatFinishListener {
  public:
	virtual ~RegistrarDbListener();
	virtual void onRecordFound(Record *r) = 0;
	virtual void onError() = 0;
	virtual void onInvalid() = 0;
};

class ContactUpdateListener : public RegistrarDbListener {
	public:
	virtual ~ContactUpdateListener();
	virtual void onContactUpdated(const std::shared_ptr<ExtendedContact> &ec) = 0;
};

class ContactRegisteredListener {
  public:
	virtual ~ContactRegisteredListener();
	virtual void onContactRegistered(std::string key, std::string uid) = 0;
};

/**
 * A singleton class which holds records contact addresses associated with a from.
 * Both local and remote storage implementations exist.
 * It is used by the Registrar module.
 **/
class RegistrarDb {
	friend class ModuleRegistrar;

  public:
	static RegistrarDb *initialize(Agent *ag);
	static RegistrarDb *get();
	void bind(const url_t *ifrom, sip_contact_t *icontact, const char *iid, uint32_t iseq,
					  const sip_path_t *ipath, const sip_supported_t *isupported, const sip_accept_t *iaccept, bool usedAsRoute, int expire, bool alias, int version, const std::shared_ptr<ContactUpdateListener> &listener);
	void bind(const sip_t *sip, int globalExpire, bool alias, int version, const std::shared_ptr<ContactUpdateListener> &listener);
	void clear(const sip_t *sip, const std::shared_ptr<ContactUpdateListener> &listener);
	void fetch(const url_t *url, const std::shared_ptr<ContactUpdateListener> &listener, bool recursive = false);
	void fetch(const url_t *url, const std::shared_ptr<ContactUpdateListener> &listener, bool includingDomains, bool recursive);
	void fetchForGruu(const url_t *url, const std::string &gruu, const std::shared_ptr<ContactUpdateListener> &listener);
	void updateRemoteExpireTime(const std::string &key, time_t expireat);
	unsigned long countLocalActiveRecords() {
		return mLocalRegExpire->countActives();
	}

	void notifyContactListener(const std::string &key, const std::string &uid);
	virtual void subscribe(const std::string &topic, const std::shared_ptr<ContactRegisteredListener> &listener);
	virtual void unsubscribe(const std::string &topic);
	virtual void publish(const std::string &topic, const std::string &uid) = 0;
	bool useGlobalDomain()const{
		return mUseGlobalDomain;
	}
  protected:
	class LocalRegExpire {
		std::map<std::string, time_t> mRegMap;
		std::mutex mMutex;
		std::string mPreferedRoute;

	  public:
		void remove(const std::string key) {
			std::lock_guard<std::mutex> lock(mMutex);
			mRegMap.erase(key);
		}
		void update(const Record &record);
		size_t countActives();
		void removeExpiredBefore(time_t before);
		LocalRegExpire(std::string preferedRoute);
		void clearAll() {
			std::lock_guard<std::mutex> lock(mMutex);
			mRegMap.clear();
		}
	};
	virtual void doBind(const url_t *ifrom, sip_contact_t *icontact, const char *iid, uint32_t iseq,
					  const sip_path_t *ipath, std::list<std::string> acceptHeaders, bool usedAsRoute, int expire, int alias, int version, const std::shared_ptr<ContactUpdateListener> &listener) = 0;
	virtual void doClear(const sip_t *sip, const std::shared_ptr<ContactUpdateListener> &listener) = 0;
	virtual void doFetch(const url_t *url, const std::shared_ptr<ContactUpdateListener> &listener) = 0;
	virtual void doFetchForGruu(const url_t *url, const std::string &gruu, const std::shared_ptr<ContactUpdateListener> &listener) = 0;
	virtual void doMigration() = 0;

	int count_sip_contacts(const sip_contact_t *contact);
	bool errorOnTooMuchContactInBind(const sip_contact_t *sip_contact, const std::string &key,
									 const std::shared_ptr<RegistrarDbListener> &listener);
	void fetchWithDomain(const url_t *url, const std::shared_ptr<ContactUpdateListener> &listener, bool recursive);
	RegistrarDb(const std::string &preferedRoute);
	virtual ~RegistrarDb();
	std::map<std::string, Record *> mRecords;
	std::map<std::string, std::shared_ptr<ContactRegisteredListener>> mContactListenersMap;
	LocalRegExpire *mLocalRegExpire;
	bool mUseGlobalDomain;
	static RegistrarDb *sUnique;
};

#endif<|MERGE_RESOLUTION|>--- conflicted
+++ resolved
@@ -124,17 +124,13 @@
 		mSipUri = url_hdup(mHome.home(), uri);
 	}
 
-<<<<<<< HEAD
 	std::string getUniqueId() {
 		return (mUniqueId.empty() ? mCallId : mUniqueId);
 	}
 
 	std::string serializeAsUrlEncodedParams();
 
-	void transfertRegId(const std::shared_ptr<ExtendedContact> &oldEc);
-=======
 	void transferRegId(const std::shared_ptr<ExtendedContact> &oldEc);
->>>>>>> d1da259a
 
 	ExtendedContact(const ExtendedContactCommon &common, sip_contact_t *sip_contact, int global_expire, uint32_t cseq,
 					time_t updateTime, bool alias, const std::list<std::string> &acceptHeaders)
