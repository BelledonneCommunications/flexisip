/*
 Flexisip, a flexible SIP proxy server with media capabilities.
 Copyright (C) 2010  Belledonne Communications SARL.

 This program is free software: you can redistribute it and/or modify
 it under the terms of the GNU Affero General Public License as
 published by the Free Software Foundation, either version 3 of the
 License, or (at your option) any later version.

 This program is distributed in the hope that it will be useful,
 but WITHOUT ANY WARRANTY; without even the implied warranty of
 MERCHANTABILITY or FITNESS FOR A PARTICULAR PURPOSE.  See the
 GNU Affero General Public License for more details.

 You should have received a copy of the GNU Affero General Public License
 along with this program.  If not, see <http://www.gnu.org/licenses/>.
 */

#include "module.hh"
#include "agent.hh"
#include "callcontext.hh"
#include "sdp-modifier.hh"

#include <vector>
#include <functional>
#include <algorithm>

using namespace ::std;

class TickerManager {
public:
	TickerManager() {
		mStarted = false;
	}
	MSTicker *chooseOne() {
		if (!mStarted) {
			int cpucount = getCpuCount();
			mLastTickerIndex = 0;
			for (int i = 0; i < cpucount; ++i) {
				mTickers.push_back(ms_ticker_new());
			}
			mStarted = true;
		}
		if (mLastTickerIndex >= mTickers.size())
			mLastTickerIndex = 0;
		return mTickers[mLastTickerIndex++];

<<<<<<< HEAD
class TranscodeModule : public Module, protected ModuleToolbox {
	public:
		TranscodeModule(Agent *ag);
		~TranscodeModule();
		virtual void onLoad(Agent *agent, const GenericStruct *module_config);
		virtual void onRequest(std::shared_ptr<SipEvent> &ev);
		virtual void onResponse(std::shared_ptr<SipEvent> &ev);
		virtual void onIdle();
		virtual void onDeclare(GenericStruct *module_config);
	private:
		TickerManager mTickerManager;
		int handleOffer(CallContext *c, std::shared_ptr<SipEvent> &ev);
		int handleAnswer(CallContext *c, std::shared_ptr<SipEvent> &ev);
		int processNewInvite(CallContext *c, std::shared_ptr<SipEvent> &ev);
		void process200OkforInvite(CallContext *ctx, std::shared_ptr<SipEvent> &ev);
		void processNewAck(CallContext *ctx, std::shared_ptr<SipEvent> &ev);
		bool processSipInfo(CallContext *c, msg_t *msg, sip_t *sip);
		void onTimer();	
		static void sOnTimer(void *unused, su_timer_t *t, void *zis);
		bool canDoRateControl(sip_t *sip);
		bool isOneCodecSupported(const MSList *ioffer);
		MSList *normalizePayloads(MSList *l);
		MSList *orderList(const std::list<std::string> &config, const MSList *l);
		MSList *mSupportedAudioPayloads;
		CallStore mCalls;
		su_timer_t *mTimer;
		std::list<std::string> mRcUserAgents;
		CallContextParams mCallParams;
		bool mBlockRetrans;
		static ModuleInfo<TranscodeModule> sInfo;
};

ModuleInfo<TranscodeModule> TranscodeModule::sInfo("Transcoder",
	"The purpose of the Transcoder module is to transparently transcode from one audio codec to another to make "
    "the communication possible between clients that do not share the same set of supported codecs. "
    "Concretely it adds all missing codecs into the INVITEs it receives, and adds codecs matching the original INVITE into the 200Ok. "
	"Rtp ports and addresses are masqueraded so that the streams can be processed by the proxy. "
	"The transcoding job is done in the background by the mediastreamer2 library, as consequence the set of "
	"supported codecs is exactly the the same as the codec set supported by mediastreamer2, including "
    "the possible plugins you may installed to extend mediastreamer2. "
    "WARNING: this module can conflict with the MediaRelay module as both are changin the SDP. "
    "Make sure to configure them with different to-domains or from-domains filter if you want to enable both of them.");

=======
	}
	~TickerManager() {
		for_each(mTickers.begin(), mTickers.end(), ptr_fun(ms_ticker_destroy));
	}
private:
	int getCpuCount() {
		char line[256] = { 0 };
		int count = 0;
		FILE *f = fopen("/proc/cpuinfo", "r");
		if (f != NULL) {
			while (fgets(line, sizeof(line), f)) {
				if (strstr(line, "processor") == line)
					count++;
			}
			LOGI("Found %i processors", count);
			fclose(f);
		} else
			count = 1;
		return count;
	}
	vector<MSTicker*> mTickers;
	unsigned int mLastTickerIndex;
	bool mStarted;
};

class TranscodeModule: public Module, protected ModuleToolbox {
public:
	TranscodeModule(Agent *ag);
	~TranscodeModule();
	virtual void onLoad(Agent *agent, const ConfigStruct *module_config);
	virtual void onRequest(shared_ptr<SipEvent> &ev);
	virtual void onResponse(shared_ptr<SipEvent> &ev);
	virtual void onIdle();
	virtual void onDeclare(ConfigStruct *module_config);
private:
	TickerManager mTickerManager;
	int handleOffer(CallContext *c, shared_ptr<SipEvent> &ev);
	int handleAnswer(CallContext *c, shared_ptr<SipEvent> &ev);
	int processNewInvite(CallContext *c, shared_ptr<SipEvent> &ev);
	void process200OkforInvite(CallContext *ctx, shared_ptr<SipEvent> &ev);
	void processNewAck(CallContext *ctx, shared_ptr<SipEvent> &ev);
	bool processSipInfo(CallContext *c, shared_ptr<SipEvent> &ev);
	void onTimer();
	static void sOnTimer(void *unused, su_timer_t *t, void *zis);
	bool canDoRateControl(sip_t *sip);
	bool isOneCodecSupported(const MSList *ioffer);
	MSList *normalizePayloads(MSList *l);
	MSList *orderList(const list<string> &config, const MSList *l);
	MSList *mSupportedAudioPayloads;
	CallStore mCalls;
	su_timer_t *mTimer;
	list<string> mRcUserAgents;
	CallContextParams mCallParams;
	bool mBlockRetrans;
	static ModuleInfo<TranscodeModule> sInfo;
};
>>>>>>> c811291e

ModuleInfo<TranscodeModule> TranscodeModule::sInfo("Transcoder", "The purpose of the Transcoder module is to transparently transcode from one audio codec to another to make "
		"the communication possible between clients that do not share the same set of supported codecs. "
		"Concretely it adds all missing codecs into the INVITEs it receives, and adds codecs matching the original INVITE into the 200Ok. "
		"Rtp ports and addresses are masqueraded so that the streams can be processed by the proxy. "
		"The transcoding job is done in the background by the mediastreamer2 library, as consequence the set of "
		"supported codecs is exactly the the same as the codec set supported by mediastreamer2, including "
		"the possible plugins you may installed to extend mediastreamer2. "
		"WARNING: this module can conflict with the MediaRelay module as both are changin the SDP. "
		"Make sure to configure them with different to-domains or from-domains filter if you want to enable both of them.");

static MSList *makeSupportedAudioPayloadList() {
	/* in mediastreamer2, we use normal_bitrate as an IP bitrate, not codec bitrate*/
	payload_type_speex_nb.normal_bitrate = 32000;
	payload_type_speex_wb.normal_bitrate = 42000;
	payload_type_speex_nb.recv_fmtp = ms_strdup("vbr=on");
	payload_type_amr.recv_fmtp = ms_strdup("octet-align=1");

	payload_type_set_number(&payload_type_pcmu8000, 0);
	payload_type_set_number(&payload_type_pcma8000, 8);
	payload_type_set_number(&payload_type_gsm, 3);
	payload_type_set_number(&payload_type_speex_nb, -1);
	payload_type_set_number(&payload_type_speex_wb, -1);
	payload_type_set_number(&payload_type_amr, -1);
	payload_type_set_number(&payload_type_ilbc, -1);
	payload_type_set_number(&payload_type_telephone_event, -1);
	MSList *l = NULL;
	l = ms_list_append(l, &payload_type_speex_nb);
	l = ms_list_append(l, &payload_type_ilbc);
	l = ms_list_append(l, &payload_type_amr);
	l = ms_list_append(l, &payload_type_gsm);
	l = ms_list_append(l, &payload_type_pcmu8000);
	l = ms_list_append(l, &payload_type_pcma8000);
	l = ms_list_append(l, &payload_type_telephone_event);
	//l=ms_list_append(l,&payload_type_speex_wb);

	return l;
}

bool TranscodeModule::isOneCodecSupported(const MSList *ioffer) {
	const MSList *e1, *e2;
	for (e1 = ioffer; e1 != NULL; e1 = e1->next) {
		PayloadType *p1 = (PayloadType*) e1->data;
		for (e2 = mSupportedAudioPayloads; e2 != NULL; e2 = e2->next) {
			PayloadType *p2 = (PayloadType*) e2->data;
			if (strcasecmp(p1->mime_type, p2->mime_type) == 0 && p1->clock_rate == p2->clock_rate)
				return true;
		}
	}
	return false;
}

TranscodeModule::TranscodeModule(Agent *ag) :
		Module(ag), mTimer(0) {
	mSupportedAudioPayloads = NULL;
}

TranscodeModule::~TranscodeModule() {
	if (mTimer)
		getAgent()->stopTimer(mTimer);
	ms_list_free(mSupportedAudioPayloads);
}

<<<<<<< HEAD
void TranscodeModule::onDeclare(GenericStruct *module_config){
=======
void TranscodeModule::onDeclare(ConfigStruct *module_config) {
>>>>>>> c811291e
	/*we need to be disabled by default*/
	module_config->get<ConfigBoolean>("enabled")->setDefault("false");
	ConfigItemDescriptor items[] = { { Integer, "jb-nom-size", "Nominal size of RTP jitter buffer, in milliseconds. A value of 0 means no jitter buffer (packet processing).", "0" }, { StringList, "rc-user-agents",
			"Whitespace separated list of user-agent strings for which audio rate control is performed.", "" }, { StringList, "audio-codecs", "Whitespace seprated list of audio codecs, in order of preference.", "speex/8000 amr/8000 iLBC/8000 gsm/8000 pcmu/8000 pcma/8000" }, { Boolean,
			"block-retransmissions", "If true, retransmissions of INVITEs will be blocked. "
					"The purpose of this option is to limit bandwidth usage and server load on reliable networks.", "false" }, config_item_end };
	module_config->addChildrenValues(items);
}

MSList *TranscodeModule::orderList(const list<string> &config, const MSList *l) {
	int err;
	int rate;
	MSList *ret = NULL;
	const MSList *it;
<<<<<<< HEAD
	std::list<std::string>::const_iterator cfg_it;

	for(cfg_it=config.begin();cfg_it!=config.end();++cfg_it){
		size_t size = (*cfg_it).size();
		char name[size+1];
=======
	list<string>::const_iterator cfg_it;

	for (cfg_it = config.begin(); cfg_it != config.end(); ++cfg_it) {
		char name[(*cfg_it).size() + 1];
>>>>>>> c811291e
		char *p;

		strcpy(name, (*cfg_it).c_str());
		p = strchr(name, '/');
		if (p) {
			*p = '\0';
			p++;
<<<<<<< HEAD
		}else LOGF("Error parsing audio codec list");

		err=sscanf(p,"%i",&rate);
		if (err!=1) LOGF("Error parsing audio codec list, missing rate information");
		for(it=l;it!=NULL;it=it->next){
			PayloadType *pt=(PayloadType*)it->data;
			if (strcasecmp(pt->mime_type,name)==0 && rate==pt->clock_rate){
				if (ms_filter_get_encoder(pt->mime_type)!=NULL || strcmp("telephone-event",pt->mime_type)==0 ){
					ret=ms_list_append(ret,pt);
				}else{
					LOGE("Codec %s/%i is configured but is not supported (missing plugin ?)",name,rate);
=======
		} else
			LOGF("Error parsing audio codec list");

		err = sscanf(p, "%i", &rate);
		if (err != 1)
			LOGF("Error parsing audio codec list, missing rate information");
		for (it = l; it != NULL; it = it->next) {
			PayloadType *pt = (PayloadType*) it->data;
			if (strcasecmp(pt->mime_type, name) == 0 && rate == pt->clock_rate) {
				if (ms_filter_get_encoder(pt->mime_type) != NULL || strcmp("telephone-event", pt->mime_type) == 0) {
					ret = ms_list_append(ret, pt);
				} else {
					LOGE("Codec %s/%i is configured but is not supported (missing plugin ?)", name, rate);
>>>>>>> c811291e
				}
			}
		}
	}
	return ret;
}

<<<<<<< HEAD
void TranscodeModule::onLoad(Agent *agent, const GenericStruct *module_config){
	mTimer=agent->createTimer(20,&sOnTimer,this);
	mCallParams.mJbNomSize=module_config->get<ConfigInt>("jb-nom-size")->read();
	mRcUserAgents=module_config->get<ConfigStringList>("rc-user-agents")->read();
	MSList *l=makeSupportedAudioPayloadList();
	mSupportedAudioPayloads=orderList(module_config->get<ConfigStringList>("audio-codecs")->read(),l);
	mBlockRetrans=module_config->get<ConfigBoolean>("block-retransmissions")->read();
=======
void TranscodeModule::onLoad(Agent *agent, const ConfigStruct *module_config) {
	mTimer = agent->createTimer(20, &sOnTimer, this);
	mCallParams.mJbNomSize = module_config->get<ConfigInt>("jb-nom-size")->read();
	mRcUserAgents = module_config->get<ConfigStringList>("rc-user-agents")->read();
	MSList *l = makeSupportedAudioPayloadList();
	mSupportedAudioPayloads = orderList(module_config->get<ConfigStringList>("audio-codecs")->read(), l);
	mBlockRetrans = module_config->get<ConfigBoolean>("block-retransmissions")->read();
>>>>>>> c811291e
	ms_list_free(l);
}

void TranscodeModule::onIdle() {
	mCalls.dump();
	mCalls.removeAndDeleteInactives();
}

bool TranscodeModule::canDoRateControl(sip_t *sip) {
	if (sip->sip_user_agent != NULL && sip->sip_user_agent->g_string != NULL) {
		list<string>::const_iterator it;
		for (it = mRcUserAgents.begin(); it != mRcUserAgents.end(); ++it) {
			if (strstr(sip->sip_user_agent->g_string, (*it).c_str())) {
				LOGD("Audio rate control supported for %s", sip->sip_user_agent->g_string);
				return true;
			}
		}
	}
	return false;
}

bool TranscodeModule::processSipInfo(CallContext *c, shared_ptr<SipEvent> &ev) {
	const shared_ptr<MsgSip> &ms = ev->getMsgSip();
	sip_t *sip = ms->getSip();
	sip_payload_t *payload = sip->sip_payload;
	if (payload != NULL && payload->pl_data != NULL) {
		if (sip->sip_content_type != NULL && strcasecmp(sip->sip_content_type->c_subtype, "dtmf-relay") == 0) {
			c->playTone(sip);
			ev->reply(ms, 200, NULL, TAG_END());
			return true;
		}
	}
	return false;
}

static const PayloadType *findPt(const MSList *l, const char *mime, int rate) {
	for (; l != NULL; l = l->next) {
		const PayloadType *pt = (PayloadType*) l->data;
		if (pt->clock_rate == rate && strcasecmp(mime, pt->mime_type) == 0)
			return pt;
	}
	return NULL;
}

MSList *TranscodeModule::normalizePayloads(MSList *l) {
	MSList *it;
	for (it = l; it != NULL; it = it->next) {
		PayloadType *pt = (PayloadType*) l->data;
		if (pt->normal_bitrate == 0) {
			const PayloadType *refpt = findPt(mSupportedAudioPayloads, pt->mime_type, pt->clock_rate);
			if (refpt && refpt->normal_bitrate > 0) {
				ms_message("Using %s at bitrate %i", pt->mime_type, refpt->normal_bitrate);
				pt->normal_bitrate = refpt->normal_bitrate;
			}
		}
	}
	return l;
}

int TranscodeModule::handleOffer(CallContext *c, shared_ptr<SipEvent> &ev) {
	const shared_ptr<MsgSip> &ms = ev->getMsgSip();
	msg_t *msg = ms->getMsg();
	sip_t *sip = ms->getSip();
	string addr;
	int port;
	int ptime;
	SdpModifier *m = SdpModifier::createFromSipMsg(c->getHome(), ms->getSip());

	if (m == NULL)
		return -1;

	MSList *ioffer = m->readPayloads();

	if (isOneCodecSupported(ioffer)) {
		c->prepare(mCallParams);
		c->setInitialOffer(ioffer);
		m->getAudioIpPort(&addr, &port);
		ptime = m->readPtime();
		/*forces the front side to bind and allocate a port immediately on the bind-address supplied in the config*/LOGD("Front side remote address: %s:%i", addr.c_str(), port);
		c->getFrontSide()->getAudioPort();
		c->getFrontSide()->setRemoteAddr(addr.c_str(), port);
		if (ptime > 0) {
			c->getFrontSide()->setPtime(ptime);
			m->setPtime(0); //remove the ptime attribute
		}
		port = c->getBackSide()->getAudioPort();
		m->changeAudioIpPort(getAgent()->getPublicIp().c_str(), port);
		m->replacePayloads(mSupportedAudioPayloads, c->getInitialOffer());
		m->update(msg, sip);

		if (canDoRateControl(sip)) {
			c->getFrontSide()->enableRc(true);
		}
		delete m;
		return 0;
	} else {
		LOGW("No support for any of the codec offered by client, doing bypass.");
		ms_list_for_each(ioffer, (void(*)(void*))payload_type_destroy);ms_list_free
		(ioffer);
	}
	delete m;
	return -1;
}

int TranscodeModule::processNewInvite(CallContext *c, shared_ptr<SipEvent> &ev) {
	const shared_ptr<MsgSip> &ms = ev->getMsgSip();
	int ret = 0;
	if (SdpModifier::hasSdp(ms->getSip())) {
		ret = handleOffer(c, ev);
	}
	if (ret == 0) {
		//be in the record-route
		addRecordRoute(c->getHome(), getAgent(), ms->getMsg(), ms->getSip());
		c->storeNewInvite(ms->getMsg());
	} else {
		ev->reply(ms, 415, "Unsupported codecs", TAG_END());
	}
	return ret;
}

void TranscodeModule::processNewAck(CallContext *ctx, shared_ptr<SipEvent> &ev) {
	const shared_ptr<MsgSip> &ms = ev->getMsgSip();
	LOGD("Processing ACK");
	const MSList *ioffer = ctx->getInitialOffer();
	if (ioffer == NULL) {
		LOGE("Processing ACK with SDP but no offer was made or processed.");
	} else {
		handleAnswer(ctx, ev);
		ctx->storeNewAck(ms->getMsg());
	}
}

void TranscodeModule::onRequest(shared_ptr<SipEvent> &ev) {
	const shared_ptr<MsgSip> &ms = ev->getMsgSip();
	shared_ptr<CallContext> c;
	msg_t *msg = ms->getMsg();
	sip_t *sip = ms->getSip();

	if (sip->sip_request->rq_method == sip_method_invite) {
		if ((c = dynamic_pointer_cast<CallContext>(mCalls.find(getAgent(), sip))) == NULL) {
			c = make_shared<CallContext>(sip, getAgent()->getBindIp());
			mCalls.store(c);
			processNewInvite(c.get(), ev);
		} else {
			if (c->isNewInvite(sip)) {
				processNewInvite(c.get(), ev);
			} else if (mAgent->countUsInVia(sip->sip_via)) {
				LOGD("We are already in VIA headers of this request");
				return;
			} else if (c->getLastForwardedInvite() != NULL) {
				if (!mBlockRetrans) {
					LOGD("This is an invite retransmission.");
					msg = msg_copy(c->getLastForwardedInvite());
					sip = (sip_t*) msg_object(msg);
				} else {
					LOGD("Retransmission ignored.");
					ev->suspendProcessing();
				}
			}
		}
	} else if (sip->sip_request->rq_method == sip_method_ack && SdpModifier::hasSdp(sip)) {
		if ((c = dynamic_pointer_cast<CallContext>(mCalls.find(getAgent(), sip))) == NULL) {
			LOGD("Seeing ACK with no call reference");
		} else {
			if (c->isNewAck(sip)) {
				processNewAck(c.get(), ev);
			} else if (mAgent->countUsInVia(sip->sip_via)) {
				LOGD("We are already in VIA headers of this request");
				return;
			} else if (c->getLastForwardedAck() != NULL) {
				msg = msg_copy(c->getLastForwardedAck());
				sip = (sip_t*) msg_object(msg);
				LOGD("Forwarding ack retransmission");
			}
		}
	} else {
		if (sip->sip_request->rq_method == sip_method_info) {
			if ((c = dynamic_pointer_cast<CallContext>(mCalls.find(getAgent(), sip))) != NULL) {
				if (processSipInfo(c.get(), ev)) {
					/*stop the processing */
					return;
				}
			}
		}
		//all other requests go through

		if (sip->sip_request->rq_method == sip_method_bye) {
			if ((c = dynamic_pointer_cast<CallContext>(mCalls.find(getAgent(), sip))) != NULL) {
				mCalls.remove(c);
			}
		}
	}

	ev->setMsgSip(make_shared<MsgSip>(msg, sip));
}

int TranscodeModule::handleAnswer(CallContext *ctx, shared_ptr<SipEvent> &ev) {
	const shared_ptr<MsgSip> &ms = ev->getMsgSip();
	string addr;
	int port;
	const MSList *ioffer = ctx->getInitialOffer();
	SdpModifier *m = SdpModifier::createFromSipMsg(ctx->getHome(), ms->getSip());
	int ptime;

	if (m == NULL)
		return -1;
	if (ctx->isJoined())
		ctx->unjoin();

	m->getAudioIpPort(&addr, &port);
	ptime = m->readPtime();
	LOGD("Backside remote address: %s:%i", addr.c_str(), port);
	ctx->getBackSide()->setRemoteAddr(addr.c_str(), port);
	if (ptime > 0) {
		ctx->getBackSide()->setPtime(ptime);
		m->setPtime(0); //remove the ptime attribute
	}
	m->changeAudioIpPort(getAgent()->getPublicIp().c_str(), ctx->getFrontSide()->getAudioPort());

	MSList *answer = m->readPayloads();
	if (answer == NULL) {
		LOGE("No payloads in 200Ok");
		delete m;
		return -1;
	}
	ctx->getBackSide()->assignPayloads(normalizePayloads(answer));
	ms_list_free(answer);

	MSList *common = SdpModifier::findCommon(mSupportedAudioPayloads, ioffer, false);
	if (common != NULL) {
		m->replacePayloads(common, NULL);
	}
	m->update(ms->getMsg(), ms->getSip());

	ctx->getFrontSide()->assignPayloads(normalizePayloads(common));

	if (canDoRateControl(ms->getSip())) {
		ctx->getBackSide()->enableRc(true);
	}

	ctx->join(mTickerManager.chooseOne());
	delete m;
	return 0;
}

void TranscodeModule::process200OkforInvite(CallContext *ctx, shared_ptr<SipEvent> &ev) {
	const shared_ptr<MsgSip> &ms = ev->getMsgSip();
	LOGD("Processing 200 Ok");
	if (SdpModifier::hasSdp((sip_t*) msg_object(ctx->getLastForwardedInvite()))) {
		handleAnswer(ctx, ev);
	} else {
		handleOffer(ctx, ev);
	}
	ctx->storeNewResponse(ms->getMsg());
}

static bool isEarlyMedia(sip_t *sip) {
	if (sip->sip_status->st_status == 180 || sip->sip_status->st_status == 183) {
		return SdpModifier::hasSdp(sip);
	}
	return false;
}

void TranscodeModule::onResponse(shared_ptr<SipEvent> &ev) {
	const shared_ptr<MsgSip> &ms = ev->getMsgSip();
	sip_t *sip = ms->getSip();
	msg_t *msg = ms->getMsg();
	shared_ptr<CallContext> c;
	if (sip->sip_cseq && sip->sip_cseq->cs_method == sip_method_invite && mAgent->countUsInVia(sip->sip_via) < 2) { //If we are more than 1 time in via headers, wait until next time we receive this message for any processing
		fixAuthChallengeForSDP(ms->getHome(), msg, sip);
		if ((c = dynamic_pointer_cast<CallContext>(mCalls.find(getAgent(), sip))) != NULL) {
			if (sip->sip_status->st_status == 200 && c->isNew200Ok(sip)) {
				process200OkforInvite(c.get(), ev);
			} else if (isEarlyMedia(sip) && c->isNewEarlyMedia(sip)) {
				process200OkforInvite(c.get(), ev);
			} else if (sip->sip_status->st_status == 200 || isEarlyMedia(sip)) {
				LOGD("This is a 200 or 183 retransmission");
				if (c->getLastForwaredResponse() != NULL) {
					msg = msg_copy(c->getLastForwaredResponse());
					sip = (sip_t*) msg_object(msg);
					ev->setMsgSip(make_shared<MsgSip>(msg, sip));
				}
			}
		}
	}
}

void TranscodeModule::onTimer() {
	for(auto it = mCalls.getList().begin(); it != mCalls.getList().end(); ++it) {
		dynamic_pointer_cast<CallContext>(*it)->doBgTasks();
	}
}

void TranscodeModule::sOnTimer(void *unused, su_timer_t *t, void *zis) {
	((TranscodeModule*) zis)->onTimer();
}
<|MERGE_RESOLUTION|>--- conflicted
+++ resolved
@@ -45,51 +45,6 @@
 			mLastTickerIndex = 0;
 		return mTickers[mLastTickerIndex++];
 
-<<<<<<< HEAD
-class TranscodeModule : public Module, protected ModuleToolbox {
-	public:
-		TranscodeModule(Agent *ag);
-		~TranscodeModule();
-		virtual void onLoad(Agent *agent, const GenericStruct *module_config);
-		virtual void onRequest(std::shared_ptr<SipEvent> &ev);
-		virtual void onResponse(std::shared_ptr<SipEvent> &ev);
-		virtual void onIdle();
-		virtual void onDeclare(GenericStruct *module_config);
-	private:
-		TickerManager mTickerManager;
-		int handleOffer(CallContext *c, std::shared_ptr<SipEvent> &ev);
-		int handleAnswer(CallContext *c, std::shared_ptr<SipEvent> &ev);
-		int processNewInvite(CallContext *c, std::shared_ptr<SipEvent> &ev);
-		void process200OkforInvite(CallContext *ctx, std::shared_ptr<SipEvent> &ev);
-		void processNewAck(CallContext *ctx, std::shared_ptr<SipEvent> &ev);
-		bool processSipInfo(CallContext *c, msg_t *msg, sip_t *sip);
-		void onTimer();	
-		static void sOnTimer(void *unused, su_timer_t *t, void *zis);
-		bool canDoRateControl(sip_t *sip);
-		bool isOneCodecSupported(const MSList *ioffer);
-		MSList *normalizePayloads(MSList *l);
-		MSList *orderList(const std::list<std::string> &config, const MSList *l);
-		MSList *mSupportedAudioPayloads;
-		CallStore mCalls;
-		su_timer_t *mTimer;
-		std::list<std::string> mRcUserAgents;
-		CallContextParams mCallParams;
-		bool mBlockRetrans;
-		static ModuleInfo<TranscodeModule> sInfo;
-};
-
-ModuleInfo<TranscodeModule> TranscodeModule::sInfo("Transcoder",
-	"The purpose of the Transcoder module is to transparently transcode from one audio codec to another to make "
-    "the communication possible between clients that do not share the same set of supported codecs. "
-    "Concretely it adds all missing codecs into the INVITEs it receives, and adds codecs matching the original INVITE into the 200Ok. "
-	"Rtp ports and addresses are masqueraded so that the streams can be processed by the proxy. "
-	"The transcoding job is done in the background by the mediastreamer2 library, as consequence the set of "
-	"supported codecs is exactly the the same as the codec set supported by mediastreamer2, including "
-    "the possible plugins you may installed to extend mediastreamer2. "
-    "WARNING: this module can conflict with the MediaRelay module as both are changin the SDP. "
-    "Make sure to configure them with different to-domains or from-domains filter if you want to enable both of them.");
-
-=======
 	}
 	~TickerManager() {
 		for_each(mTickers.begin(), mTickers.end(), ptr_fun(ms_ticker_destroy));
@@ -119,11 +74,11 @@
 public:
 	TranscodeModule(Agent *ag);
 	~TranscodeModule();
-	virtual void onLoad(Agent *agent, const ConfigStruct *module_config);
+	virtual void onLoad(Agent *agent, const GenericStruct *module_config);
 	virtual void onRequest(shared_ptr<SipEvent> &ev);
 	virtual void onResponse(shared_ptr<SipEvent> &ev);
 	virtual void onIdle();
-	virtual void onDeclare(ConfigStruct *module_config);
+	virtual void onDeclare(GenericStruct *module_config);
 private:
 	TickerManager mTickerManager;
 	int handleOffer(CallContext *c, shared_ptr<SipEvent> &ev);
@@ -146,7 +101,6 @@
 	bool mBlockRetrans;
 	static ModuleInfo<TranscodeModule> sInfo;
 };
->>>>>>> c811291e
 
 ModuleInfo<TranscodeModule> TranscodeModule::sInfo("Transcoder", "The purpose of the Transcoder module is to transparently transcode from one audio codec to another to make "
 		"the communication possible between clients that do not share the same set of supported codecs. "
@@ -210,17 +164,19 @@
 	ms_list_free(mSupportedAudioPayloads);
 }
 
-<<<<<<< HEAD
-void TranscodeModule::onDeclare(GenericStruct *module_config){
-=======
-void TranscodeModule::onDeclare(ConfigStruct *module_config) {
->>>>>>> c811291e
+void TranscodeModule::onDeclare(GenericStruct *module_config) {
 	/*we need to be disabled by default*/
 	module_config->get<ConfigBoolean>("enabled")->setDefault("false");
-	ConfigItemDescriptor items[] = { { Integer, "jb-nom-size", "Nominal size of RTP jitter buffer, in milliseconds. A value of 0 means no jitter buffer (packet processing).", "0" }, { StringList, "rc-user-agents",
-			"Whitespace separated list of user-agent strings for which audio rate control is performed.", "" }, { StringList, "audio-codecs", "Whitespace seprated list of audio codecs, in order of preference.", "speex/8000 amr/8000 iLBC/8000 gsm/8000 pcmu/8000 pcma/8000" }, { Boolean,
-			"block-retransmissions", "If true, retransmissions of INVITEs will be blocked. "
-					"The purpose of this option is to limit bandwidth usage and server load on reliable networks.", "false" }, config_item_end };
+	ConfigItemDescriptor items[]={
+		{	Integer		,	"jb-nom-size"	,	"Nominal size of RTP jitter buffer, in milliseconds. A value of 0 means no jitter buffer (packet processing).",
+												"0" },
+		{	StringList	,	"rc-user-agents",	"Whitespace separated list of user-agent strings for which audio rate control is performed.",""},
+		{	StringList	,	"audio-codecs",	"Whitespace seprated list of audio codecs, in order of preference.",
+			"speex/8000 amr/8000 iLBC/8000 gsm/8000 pcmu/8000 pcma/8000"},
+		{	Boolean , "block-retransmissions", "If true, retransmissions of INVITEs will be blocked. "
+			"The purpose of this option is to limit bandwidth usage and server load on reliable networks.","false" },
+			config_item_end
+	};
 	module_config->addChildrenValues(items);
 }
 
@@ -229,18 +185,10 @@
 	int rate;
 	MSList *ret = NULL;
 	const MSList *it;
-<<<<<<< HEAD
 	std::list<std::string>::const_iterator cfg_it;
-
-	for(cfg_it=config.begin();cfg_it!=config.end();++cfg_it){
-		size_t size = (*cfg_it).size();
-		char name[size+1];
-=======
-	list<string>::const_iterator cfg_it;
 
 	for (cfg_it = config.begin(); cfg_it != config.end(); ++cfg_it) {
 		char name[(*cfg_it).size() + 1];
->>>>>>> c811291e
 		char *p;
 
 		strcpy(name, (*cfg_it).c_str());
@@ -248,19 +196,6 @@
 		if (p) {
 			*p = '\0';
 			p++;
-<<<<<<< HEAD
-		}else LOGF("Error parsing audio codec list");
-
-		err=sscanf(p,"%i",&rate);
-		if (err!=1) LOGF("Error parsing audio codec list, missing rate information");
-		for(it=l;it!=NULL;it=it->next){
-			PayloadType *pt=(PayloadType*)it->data;
-			if (strcasecmp(pt->mime_type,name)==0 && rate==pt->clock_rate){
-				if (ms_filter_get_encoder(pt->mime_type)!=NULL || strcmp("telephone-event",pt->mime_type)==0 ){
-					ret=ms_list_append(ret,pt);
-				}else{
-					LOGE("Codec %s/%i is configured but is not supported (missing plugin ?)",name,rate);
-=======
 		} else
 			LOGF("Error parsing audio codec list");
 
@@ -274,7 +209,6 @@
 					ret = ms_list_append(ret, pt);
 				} else {
 					LOGE("Codec %s/%i is configured but is not supported (missing plugin ?)", name, rate);
->>>>>>> c811291e
 				}
 			}
 		}
@@ -282,7 +216,6 @@
 	return ret;
 }
 
-<<<<<<< HEAD
 void TranscodeModule::onLoad(Agent *agent, const GenericStruct *module_config){
 	mTimer=agent->createTimer(20,&sOnTimer,this);
 	mCallParams.mJbNomSize=module_config->get<ConfigInt>("jb-nom-size")->read();
@@ -290,15 +223,6 @@
 	MSList *l=makeSupportedAudioPayloadList();
 	mSupportedAudioPayloads=orderList(module_config->get<ConfigStringList>("audio-codecs")->read(),l);
 	mBlockRetrans=module_config->get<ConfigBoolean>("block-retransmissions")->read();
-=======
-void TranscodeModule::onLoad(Agent *agent, const ConfigStruct *module_config) {
-	mTimer = agent->createTimer(20, &sOnTimer, this);
-	mCallParams.mJbNomSize = module_config->get<ConfigInt>("jb-nom-size")->read();
-	mRcUserAgents = module_config->get<ConfigStringList>("rc-user-agents")->read();
-	MSList *l = makeSupportedAudioPayloadList();
-	mSupportedAudioPayloads = orderList(module_config->get<ConfigStringList>("audio-codecs")->read(), l);
-	mBlockRetrans = module_config->get<ConfigBoolean>("block-retransmissions")->read();
->>>>>>> c811291e
 	ms_list_free(l);
 }
 
