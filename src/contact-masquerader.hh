/*
 Flexisip, a flexible SIP proxy server with media capabilities.
 Copyright (C) 2010  Belledonne Communications SARL.

 This program is free software: you can redistribute it and/or modify
 it under the terms of the GNU Affero General Public License as
 published by the Free Software Foundation, either version 3 of the
 License, or (at your option) any later version.

 This program is distributed in the hope that it will be useful,
 but WITHOUT ANY WARRANTY; without even the implied warranty of
 MERCHANTABILITY or FITNESS FOR A PARTICULAR PURPOSE.  See the
 GNU Affero General Public License for more details.

 You should have received a copy of the GNU Affero General Public License
 along with this program.  If not, see <http://www.gnu.org/licenses/>.
 */

#ifndef Contact_Masquerader_hh
#define Contact_Masquerader_hh

#include <memory>
#include "event.hh"
#include "agent.hh"
#include <string>
<<<<<<< HEAD

=======
>>>>>>> d463923b

class ContactMasquerader {
	Agent *mAgent;
	std::string mCtRtParamName;

public:

	ContactMasquerader(Agent *agent, std::string paramName) :
	mAgent(agent), mCtRtParamName(paramName) {
	}


	/*add a parameter like "CtRt15.128.128.2=tcp:201.45.118.16:50025" in the contact, so that we know where is the client
	 when we later have to route an INVITE to him */
	void masquerade(su_home_t *home, sip_contact_t *c, const char *domain = NULL);
	inline void masquerade(std::shared_ptr<SipEvent> ev, bool insertDomain = false) {
		masquerade(ev->getHome(), ev->getSip()->sip_contact, insertDomain ? ev->getSip()->sip_from->a_url->url_host : NULL);
	}

	void restore(su_home_t *home, url_t *dest, char ctrt_param[64], const char* new_param = NULL);
};

#endif
<|MERGE_RESOLUTION|>--- conflicted
+++ resolved
@@ -23,10 +23,7 @@
 #include "event.hh"
 #include "agent.hh"
 #include <string>
-<<<<<<< HEAD
 
-=======
->>>>>>> d463923b
 
 class ContactMasquerader {
 	Agent *mAgent;
@@ -49,4 +46,4 @@
 	void restore(su_home_t *home, url_t *dest, char ctrt_param[64], const char* new_param = NULL);
 };
 
-#endif
+#endif