/*
	Flexisip, a flexible SIP proxy server with media capabilities.
	Copyright (C) 2010-2015  Belledonne Communications SARL, All rights reserved.

	This program is free software: you can redistribute it and/or modify
	it under the terms of the GNU Affero General Public License as
	published by the Free Software Foundation, either version 3 of the
	License, or (at your option) any later version.

	This program is distributed in the hope that it will be useful,
	but WITHOUT ANY WARRANTY; without even the implied warranty of
	MERCHANTABILITY or FITNESS FOR A PARTICULAR PURPOSE.  See the
	GNU Affero General Public License for more details.

	You should have received a copy of the GNU Affero General Public License
	along with this program.  If not, see <http://www.gnu.org/licenses/>.
*/
#ifdef HAVE_CONFIG_H
#include "flexisip-config.h"
#endif
#ifndef CONFIG_DIR
#define CONFIG_DIR
#endif
#include <sys/time.h>
#include <sys/resource.h>
#include <sys/types.h>
#include <sys/wait.h>
#ifdef HAVE_SYS_PRCTL_H
#include <sys/prctl.h>
#endif

#include <iostream>
#include <tclap/CmdLine.h>

#ifdef ENABLE_TRANSCODER
#include <mediastreamer2/msfactory.h>
#endif

#include "agent.hh"
#include "stun.hh"
#include "stats.hh"
#include "module.hh"

#include <cstdlib>
#include <cstdio>
#include <csignal>

#include "expressionparser.hh"
#include "configdumper.hh"

#include <sofia-sip/su_log.h>
#include <sofia-sip/msg.h>
#include <sofia-sip/sofia_features.h>
#ifdef ENABLE_SNMP
#include "snmp-agent.h"
#endif
#ifndef VERSION
#define VERSION "DEVEL"
#endif // VERSION

#include "flexisip_gitversion.h"
#ifndef FLEXISIP_GIT_VERSION
#define FLEXISIP_GIT_VERSION "undefined"
#endif

#include "log/logmanager.hh"
#include <ortp/ortp.h>
#include <functional>
#include <list>

#include "etchosts.hh"

#include <fstream>

#ifdef ENABLE_PRESENCE
#include "presence/presence-server.hh"
#include "presence/presence-longterm.hh"
#endif // ENABLE_PRESENCE

#ifdef ENABLE_CONFERENCE
#include "conference/conference-server.hh"
#endif // ENABLE_CONFERENCE

#include "monitor.hh"

#include <openssl/opensslconf.h>
#if defined(OPENSSL_THREADS)
// thread support enabled
#else
// no thread support
#error "No thread support in openssl"
#endif

#include <openssl/crypto.h>

static int run = 1;
static int pipe_wdog_flexisip[2] = {
	-1}; // This is the pipe that flexisip will write to to signify it has started to the Watchdog
static pid_t flexisip_pid = -1;
static pid_t monitor_pid = -1;
static su_root_t *root = NULL;

#if ENABLE_PRESENCE
static std::shared_ptr<flexisip::PresenceServer> presenceServer;
#endif // ENABLE_PRESENCE
#if ENABLE_CONFERENCE
static std::shared_ptr<flexisip::ConferenceServer> conferenceServer;
#endif // ENABLE_CONFERENCE

using namespace std;

static unsigned long threadid_cb(){
	return (unsigned long)pthread_self();
}

static void locking_function(int mode, int n, const char *file, int line){
	static mutex *mutextab=NULL;
	if (mutextab==NULL)
		mutextab=new mutex[CRYPTO_num_locks()];
	if (mode & CRYPTO_LOCK)
		mutextab[n].lock();
	else mutextab[n].unlock();
}

static void setOpenSSLThreadSafe(){
	CRYPTO_set_id_callback(&threadid_cb);
	CRYPTO_set_locking_callback(&locking_function);
}

static void flexisip_stop(int signum) {
	if (flexisip_pid > 0) {
		// We can't log from the parent process
		// LOGD("Watchdog received quit signal...passing to child.");
		/*we are the watchdog, pass the signal to our child*/
		kill(flexisip_pid, signum);
	} else if (run != 0) {
		// LOGD("Received quit signal...");

		run = 0;
		if (root) {
			su_root_break(root);
		}
#if ENABLE_PRESENCE
		if (presenceServer) {
			presenceServer->stop();
		}
#endif
#if ENABLE_CONFERENCE
		if (conferenceServer) {
			conferenceServer->stop();
		}
#endif
	} //else nop
}

static void flexisip_stat(int signum) {
}

static void sofiaLogHandler(void *, const char *fmt, va_list ap) {
	// remove final \n from sofia
	if (fmt) {
		char* copy= strdup(fmt);
		copy[strlen(copy)-1] = '\0';
		LOGDV(copy, ap);
		free(copy);
	}
}

static void timerfunc(su_root_magic_t *magic, su_timer_t *t, Agent *a) {
	a->idle();
}

static std::map<msg_t *, string> msg_map;

static void flexisip_msg_create(msg_t *msg) {
	msg_map[msg] = "";
	LOGE("New <-> msg %p", msg);
}

static void flexisip_msg_destroy(msg_t *msg) {
	auto it = msg_map.find(msg);
	if (it != msg_map.end()) {
		msg_map.erase(it);
	}
}

static void dump_remaining_msgs() {
	LOGE("### Remaining messages: %lu", (unsigned long)msg_map.size());
	for (auto it = msg_map.begin(); it != msg_map.end(); ++it) {
		LOGE("### \t- %p\n", it->first);
	}
}

static int getSystemFdLimit() {
	static int max_sys_fd = -1;
	if (max_sys_fd == -1) {
#ifdef __linux
		char tmp[256] = {0}; // make valgrind happy
		int fd = open("/proc/sys/fs/file-max", O_RDONLY);
		if (fd != -1) {
			if (read(fd, tmp, sizeof(tmp)) > 0) {
				int val = 0;
				if (sscanf(tmp, "%i", &val) == 1) {
					max_sys_fd = val;
					LOGI("System wide maximum number of file descriptors is %i", max_sys_fd);
				}
			}
			close(fd);
			fd = open("/proc/sys/fs/nr_open", O_RDONLY);
			if (fd != -1) {
				if (read(fd, tmp, sizeof(tmp)) > 0) {
					int val = 0;
					if (sscanf(tmp, "%i", &val) == 1) {
						LOGI("System wide maximum number open files is %i", val);
						if (val < max_sys_fd) {
							max_sys_fd = val;
						}
					}
				}
				close(fd);
			}
		}
#else
		LOGW("Guessing of system wide fd limit is not implemented.");
		max_sys_fd = 2048;
#endif
	}
	return max_sys_fd;
}

static void increase_fd_limit(void) {
	struct rlimit lm;
	if (getrlimit(RLIMIT_NOFILE, &lm) == -1) {
		LOGE("getrlimit(RLIMIT_NOFILE) failed: %s", strerror(errno));
	} else {
		unsigned new_limit = (unsigned)getSystemFdLimit();
		int old_lim = (int)lm.rlim_cur;
		LOGI("Maximum number of open file descriptors is %i, limit=%i, system wide limit=%i", (int)lm.rlim_cur,
			 (int)lm.rlim_max, getSystemFdLimit());

		if (lm.rlim_cur < new_limit) {
			lm.rlim_cur = lm.rlim_max = new_limit;
			if (setrlimit(RLIMIT_NOFILE, &lm) == -1) {
				LOGE("setrlimit(RLIMIT_NOFILE) failed: %s. Limit of number of file descriptors is low (%i).",
					 strerror(errno), old_lim);
				LOGE("Flexisip will not be able to process a big number of calls.");
			}
			if (getrlimit(RLIMIT_NOFILE, &lm) == 0) {
				LOGI("Maximum number of file descriptor set to %i.", (int)lm.rlim_cur);
			}
		}
	}
}

/* Allows to detach the watchdog from the PTY so that we don't get traces clobbering the terminal */
static void detach() {
	int fd;
	setsid();
	fd = open("/dev/null", O_RDWR);
	if (fd == -1) {
		fprintf(stderr, "Could not open /dev/null\n");
		exit(-1);
	}
	dup2(fd, 0);
	dup2(fd, 1);
	dup2(fd, 2);
	close(fd);
}

static void makePidFile(const string &pidfile) {
	if (!pidfile.empty()) {
		FILE *f = fopen(pidfile.c_str(), "w");
		if (f){
			fprintf(f, "%i", getpid());
			fclose(f);
		}else{
			LOGE("Could not write pid file [%s]", pidfile.c_str());
		}
	}
}

static void set_process_name(const string &process_name) {
#ifdef PR_SET_NAME
	if (prctl(PR_SET_NAME, process_name.c_str(), NULL, NULL, NULL) == -1) {
		LOGW("prctl() failed: %s", strerror(errno));
	}
#endif
}

static void forkAndDetach(const string &pidfile, bool auto_respawn, bool startMonitor, const string &functionName) {
	int pipe_launcher_wdog[2];
	int err = pipe(pipe_launcher_wdog);
	bool launcherExited = false;
	if (err == -1) {
		LOGE("Could not create pipes: %s", strerror(errno));
		exit(EXIT_FAILURE);
	}

	/* Creation of the watch-dog process */
	pid_t pid = fork();
	if (pid < 0) {
		fprintf(stderr, "Could not fork: %s\n", strerror(errno));
		exit(EXIT_FAILURE);
	}
	if (pid == 0) {
		/* We are in the watch-dog process */
		uint8_t buf[4];
		close(pipe_launcher_wdog[0]);
		set_process_name("flexisipwd-"+functionName);

	/* Creation of the flexisip process */
	fork_flexisip:
		err = pipe(pipe_wdog_flexisip);
		if (err == -1) {
			LOGE("Could not create pipes: %s", strerror(errno));
			exit(EXIT_FAILURE);
		}
		flexisip_pid = fork();
		if (flexisip_pid < 0) {
			fprintf(stderr, "Could not fork: %s\n", strerror(errno));
			exit(EXIT_FAILURE);
		}
		if (flexisip_pid == 0) {

			/* This is the real flexisip process now.
			 * We can proceed with real start
			 */
			close(pipe_wdog_flexisip[0]);
			set_process_name("flexisip-"+functionName);
			makePidFile(pidfile);
			return;
		} else {
			LOGI("[WDOG] Flexisip PID: %d", flexisip_pid);
		}

		/*
		 * We are in the watch-dog process again
		 * Waiting for successful initialisation of the flexisip process
		 */
		close(pipe_wdog_flexisip[1]);
		err = read(pipe_wdog_flexisip[0], buf, sizeof(buf));
		if (err == -1 || err == 0) {
			if (err == -1) LOGE("[WDOG] Read error from flexisip : %s", strerror(errno));
			close(pipe_launcher_wdog[1]); // close launcher pipe to signify the error
			exit(EXIT_FAILURE);
		}
		close(pipe_wdog_flexisip[0]);

	/*
	 * Flexisip has successfully started.
	 * We can now start the Flexisip monitor if it is requierd
	 */
	fork_monitor:
		if (startMonitor) {
			int pipe_wd_mo[2];
			err = pipe(pipe_wd_mo);
			if (err == -1) {
				LOGE("Cannot create pipe. %s", strerror(errno));
				kill(flexisip_pid, SIGTERM);
				exit(EXIT_FAILURE);
			}
			monitor_pid = fork();
			if (monitor_pid < 0) {
				fprintf(stderr, "Could not fork: %s\n", strerror(errno));
				exit(EXIT_FAILURE);
			}
			if (monitor_pid == 0) {
				/* We are in the monitor process */
				set_process_name("flexisip_mon");
				close(pipe_launcher_wdog[1]);
				close(pipe_wd_mo[0]);
				Monitor::exec(pipe_wd_mo[1]);
				LOGE("Fail to launch the Flexisip monitor");
				exit(EXIT_FAILURE);
			}
			/* We are in the watchdog process */
			close(pipe_wd_mo[1]);
			err = read(pipe_wd_mo[0], buf, sizeof(buf));
			if (err == -1 || err == 0) {
				LOGE("[WDOG] Read error from Monitor process, killing flexisip");
				kill(flexisip_pid, SIGTERM);
				exit(EXIT_FAILURE);
			}
			close(pipe_wd_mo[0]);
		}

		/*
		 * We are in the watchdog process once again, and all went well, tell the launcher that it can exit
		 */

		if (!launcherExited && write(pipe_launcher_wdog[1], "ok", 3) == -1) {
			LOGE("[WDOG] Write to pipe failed, exiting");
			exit(EXIT_FAILURE);
		} else {
			close(pipe_launcher_wdog[1]);
			launcherExited = true;
		}

		/* Detach ourselves from the PTY. */
		detach();

		/*
		 * This loop aims to restart childs of the watchdog process
		 * when they have a crash
		 */
		while (true) {
			int status = 0;
			pid_t retpid = wait(&status);
			if (retpid > 0) {
				if (retpid == flexisip_pid) {
					if (startMonitor)
						kill(monitor_pid, SIGTERM);
					if (WIFEXITED(status)) {
						if (WEXITSTATUS(status) == RESTART_EXIT_CODE) {
							LOGI("Flexisip restart to apply new config...");
							sleep(1);
							goto fork_flexisip;
						} else {
							LOGD("Flexisip exited normally");
							exit(EXIT_SUCCESS);
						}
					} else if (auto_respawn) {
						LOGE("Flexisip apparently crashed, respawning now...");
						sleep(1);
						goto fork_flexisip;
					}
				} else if (retpid == monitor_pid) {
					LOGE("The Flexisip monitor has crashed or has been illegally terminated. Restarting now");
					sleep(1);
					goto fork_monitor;
				}
			} else if (errno != EINTR) {
				LOGE("waitpid() error: %s", strerror(errno));
				exit(EXIT_FAILURE);
			}
		}
	} else {
		/* This is the initial process.
		 * It should block until flexisip has started sucessfully or rejected to start.
		 */
		LOGE("[LAUNCHER] Watchdog PID: %d", pid);
		uint8_t buf[4];
		// we don't need the write side of the pipe:
		close(pipe_launcher_wdog[1]);

		// Wait for WDOG to tell us "ok" if all went well, or close the pipe if flexisip failed somehow
		err = read(pipe_launcher_wdog[0], buf, sizeof(buf));
		if (err == -1 || err == 0) {
			// pipe was closed, flexisip failed to start -> exit with failure
			LOGE("[LAUNCHER] Flexisip failed to start.");
			exit(EXIT_FAILURE);
		} else {
			// pipe written to, flexisip was OK
			LOGD("[LAUNCHER] Flexisip started correctly: exit");
			exit(EXIT_SUCCESS);
		}
	}
}

static void depthFirstSearch(string &path, GenericEntry *config, list<string> &allCompletions) {
	GenericStruct *gStruct = dynamic_cast<GenericStruct *>(config);
	if (gStruct) {
		string newpath;
		if (!path.empty())
			newpath += path + "/";
		if (config->getName() != "flexisip")
			newpath += config->getName();
		for (auto it = gStruct->getChildren().cbegin(); it != gStruct->getChildren().cend(); ++it) {
			depthFirstSearch(newpath, *it, allCompletions);
		}
		return;
	}

	ConfigValue *cValue = dynamic_cast<ConfigValue *>(config);
	if (cValue) {
		string completion;
		if (!path.empty())
			completion += path + "/";
		completion += cValue->getName();
		allCompletions.push_back(completion);
	}
}

static int dump_config(su_root_t *root, const std::string &dump_cfg_part, bool with_experimental,
					   const string &format) {
	shared_ptr<Agent> a = make_shared<Agent>(root);
	GenericStruct *rootStruct = GenericManager::get()->getRoot();

	if (dump_cfg_part != "all") {

		size_t prefix_location = dump_cfg_part.find("module::");
		rootStruct = dynamic_cast<GenericStruct *>(rootStruct->find(dump_cfg_part));

		if (dump_cfg_part != "global" && prefix_location != 0) {
			cerr << "Module name should start with 'module::' or be the special module 'global' (was given "
				 << dump_cfg_part << " )" << endl;
			return EXIT_FAILURE;

		} else if (rootStruct == NULL) {
			cerr << "Couldn't find node " << dump_cfg_part << endl;
			return EXIT_FAILURE;

		} else if (prefix_location == 0) {
			string moduleName = dump_cfg_part.substr(strlen("module::"));
			Module *module = a->findModule(moduleName);
			if (module && module->getClass() == ModuleClass::Experimental && !with_experimental) {
				cerr << "Module " << moduleName
					 << " is experimental, not returning anything. To override, specify '--show-experimental'" << endl;
				return EXIT_FAILURE;
			}
		}
	}
	ConfigDumper *dumper = NULL;
	if (format == "tex") {
		dumper = new TexFileConfigDumper(rootStruct);
	} else if (format == "doku") {
		dumper = new DokuwikiConfigDumper(rootStruct);
	} else if (format == "file") {
		dumper = new FileConfigDumper(rootStruct);
	} else if (format == "media") {
		dumper = new MediaWikiConfigDumper(rootStruct);
	} else if (format == "xwiki") {
		dumper = new XWikiConfigDumper(rootStruct);
	} else {
		cerr << "Invalid output format '" << format << "'" << endl;
		return EXIT_FAILURE;
	}
	dumper->setDumpExperimentalEnabled(with_experimental);
	dumper->dump(cout);
	delete dumper;
	return EXIT_SUCCESS;
}

static void list_modules() {
	shared_ptr<Agent> a = make_shared<Agent>(root);
	GenericStruct *rootStruct = GenericManager::get()->getRoot();
	list<GenericEntry *> children = rootStruct->getChildren();
	for (auto it = children.begin(); it != children.end(); ++it) {
		GenericEntry *child = (*it);
		if (child->getName().find("module::") == 0) {
			cout << child->getName() << endl;
		}
	}
}

static const string getFunctionName(bool startProxy, bool startPresence, bool startConference){
	string functions;
	if(startProxy) functions = "proxy";
	if(startPresence) functions += ((functions.empty()) ? "" : "+") + string("presence");
	if(startConference) functions += ((functions.empty()) ? "" : "+") + string("conference");

	return (functions.empty()) ? "none" : functions;
}

static void notifyWatchDog(){
	static bool notified = false;
	if (!notified){
		if (write(pipe_wdog_flexisip[1], "ok", 3) == -1) {
			LOGF("Failed to write starter pipe: %s", strerror(errno));
		}
		close(pipe_wdog_flexisip[1]);
		notified = true;
	}
}

static string version() {
	ostringstream version;
	version << VERSION " (git: " FLEXISIP_GIT_VERSION ")\n";

	version << "sofia-sip version " SOFIA_SIP_VERSION "\n";
	version << "\nCompiled with:\n";
#if ENABLE_SNMP
	version << "- SNMP\n";
#endif
#if ENABLE_TRANSCODER
	version << "- Transcoder\n";
#endif
#if ENABLE_REDIS
	version << "- Redis\n";
#endif
#if ENABLE_ODBC
	version << "- ODBC\n";
#endif
#if ENABLE_SOCI
	version << "- Soci\n";
#endif
#if ENABLE_PROTOBUF
	version << "- Protobuf\n";
#endif
#if ENABLE_PRESENCE
	version << "- Presence\n";
#endif
#if ENABLE_CONFERENCE
	version << "- Conference\n";
#endif

	return version.str();
}

static string getPkcsPassphrase(TCLAP::ValueArg<string> &pkcsFile){
	string passphrase;
	if(!pkcsFile.getValue().empty()) {
		ifstream dacb(pkcsFile.getValue());
		if(!dacb.is_open()) {
			SLOGE << "Can't open pkcs passphrase file : " << pkcsFile.getValue();
		} else {
			while(!dacb.eof()){
				dacb >> passphrase;
			}
		}
	}
	return passphrase;
}

int main(int argc, char *argv[]) {
	shared_ptr<Agent> a;
	StunServer *stun = NULL;
	Stats *proxy_stats = NULL;
#ifdef ENABLE_PRESENCE
	Stats *presence_stats = NULL;
#endif
#ifdef ENABLE_CONFERENCE
	Stats *conference_stats = NULL;
#endif
	bool debug;
	bool user_errors = false;
	map<string, string> oset;

	string versionString = version();
	// clang-format off
	TCLAP::CmdLine cmd("", ' ', versionString);
	TCLAP::ValueArg<string>     functionName("", "server", 		"Specify the server function to operate: 'proxy', 'presence', 'conference', or 'all'.", TCLAP::ValueArgOptional, "", "server function", cmd);
	TCLAP::ValueArg<string>     configFile("c", "config", 			"Specify the location of the configuration file.", TCLAP::ValueArgOptional, CONFIG_DIR "/flexisip.conf", "file", cmd);
	TCLAP::ValueArg<string>     pkcsFile("", "p12-passphrase-file", "Specify the location of the pkcs12 passphrase file.", TCLAP::ValueArgOptional,"", "file", cmd);
	TCLAP::SwitchArg            daemonMode("",  "daemon", 			"Launch in daemon mode.", cmd);
	TCLAP::SwitchArg              useDebug("d", "debug", 			"Force debug mode (overrides the configuration).", cmd);
	TCLAP::ValueArg<string>        pidFile("p", "pidfile", 			"PID file location, used when running in daemon mode.", TCLAP::ValueArgOptional, "", "file", cmd);
	TCLAP::SwitchArg             useSyslog("",  "syslog", 			"Use syslog for logging.", cmd);
	TCLAP::SwitchArg           trackAllocs("",  "track-allocations","Tracks allocations of SIP messages, only use with caution.", cmd);

	TCLAP::SwitchArg          boolExprEval("", 	"debug-bool-eval",	"Print debug information for the boolean expression evaluation (check the documentation about filters to understand what this is).", cmd);
	TCLAP::SwitchArg         boolParseEval("", 	"debug-bool-parse",	"Print debug information for the boolean expression parsing (check the documentation about filters to understand what this is).", cmd);

	TCLAP::ValueArg<string>  transportsArg("t", "transports", 		"The list of transports to handle (overrides the ones defined in the configuration file).", TCLAP::ValueArgOptional, "", "sips:* sip:*", cmd);

	TCLAP::SwitchArg              dumpMibs("",  "dump-mibs", 		"Will dump the MIB files for Flexisip performance counters and other related SNMP items.", cmd);
	TCLAP::ValueArg<string>    dumpDefault("",  "dump-default",		"Dump default config, with specifier for the module to dump. Use 'all' to dump all modules, or 'MODULENAME' to dump "
										   							"a specific module. For instance, to dump the Router module default config, issue 'flexisip --dump-default module::Router.",
										   TCLAP::ValueArgOptional, "", "all", cmd);

	TCLAP::SwitchArg               dumpAll("",  "dump-all-default", "Will dump all the configuration. This is equivalent to '--dump-default all'.", cmd);
	TCLAP::ValueArg<string>     dumpFormat("",  "dump-format",		"Select the format in which the dump-default will print. The default is 'file'. Possible values are: file, tex, doku, media.",
										   TCLAP::ValueArgOptional, "file", "file", cmd);

	TCLAP::SwitchArg           listModules("",  "list-modules", 	"Will print a list of available modules. This is useful if you want to combine with --dump-default "
										   							"to have specific documentation for a module.", cmd);

	TCLAP::SwitchArg   displayExperimental("",  "show-experimental","Use in conjunction with --dump-default: will dump the configuration for a module even if it is marked as experiemental.", cmd);

	/* Overriding values */
	TCLAP::ValueArg<string>  listOverrides("",  "list-overrides",	"List the configuration values that you can override. Useful in conjunction with --set. "
																	"Pass a module to specify the module for which to dump the available values. Use 'all' to get all possible overrides.",
										   TCLAP::ValueArgOptional, "", "module", cmd);

	TCLAP::MultiArg<string> overrideConfig("s", "set", 				"Allows to override the configuration file setting. Use --list-overrides to get a list of values that you can override.",
										   TCLAP::ValueArgOptional, "global/debug=true");

	TCLAP::MultiArg<string>  hostsOverride("",  "hosts",			"Overrides a host address by passing it. You can use this flag multiple times. "
																	"Also, you can remove an association by providing an empty value: '--hosts myhost='.",
										   TCLAP::ValueArgOptional, "host=ip");

	// clang-format on

	cmd.add(hostsOverride);
	cmd.add(overrideConfig);

	try {
		// Try parsing input
		cmd.parse(argc, argv);
		debug = useDebug.getValue();

	} catch (TCLAP::ArgException &e) {

		cerr << "Error parsing arguments: " << e.error() << " for arg " << e.argId() << endl;
		exit(EXIT_FAILURE);
	}

	if (overrideConfig.getValue().size() != 0) {
		auto values = overrideConfig.getValue();
		for (auto it = values.begin(); it != values.end(); ++it) {
			auto pair = *it;
			size_t eq = pair.find("=");
			if (eq != pair.npos) {
				oset[pair.substr(0, eq)] = pair.substr(eq + 1);
			}
		}
	}

	// Instanciate the Generic manager
	GenericManager *cfg = GenericManager::get();

	// list default config and exit
	std::string module = dumpDefault.getValue();
	if (dumpAll) {
		module = "all";
	}

	if (module.length() != 0) {
		int status = dump_config(root, module, displayExperimental, dumpFormat.getValue());
		return status;
	}

	// list all mibs and exit
	if (dumpMibs) {
		a = make_shared<Agent>(root);
		cout << MibDumper(GenericManager::get()->getRoot());
		return EXIT_SUCCESS;
	}

	// list modules and exit
	if (listModules) {
		list_modules();
		return EXIT_SUCCESS;
	}

	// list the overridable values and exit
	if (listOverrides.getValue().length() != 0) {
		a = make_shared<Agent>(root);
		list<string> allCompletions;
		allCompletions.push_back("nosnmp");

		string empty;
		string &filter = listOverrides.getValue();

		depthFirstSearch(empty, GenericManager::get()->getRoot(), allCompletions);

		for (auto it = allCompletions.cbegin(); it != allCompletions.cend(); ++it) {
			if (filter == "all") {
				cout << *it << "\n";
			} else if (0 == it->compare(0, filter.length(), filter)) {
				cout << *it << "\n";
			}
		}
		return EXIT_SUCCESS;
	}

	GenericManager::get()->setOverrideMap(oset);

	if (cfg->load(configFile.getValue().c_str()) == -1) {
		fprintf(stderr, "Flexisip version %s\n"
						"No configuration file found at %s.\nPlease specify a valid configuration file.\n"
						"A default flexisip.conf.sample configuration file should be installed in " CONFIG_DIR "\n"
						"Please edit it and restart flexisip when ready.\n"
						"Alternatively a default configuration sample file can be generated at any time using "
						"'--dump-default all' option.\n",
				versionString.c_str(), configFile.getValue().c_str());
		return -1;
	}

	if (!debug){
		if (cfg->getGlobal()->get<ConfigBoolean>("debug")->read()){
			debug = true;
		}
	}else{
		//if --debug is given, enable user-errors logs as well.
		user_errors = true;
	}
	bool dump_cores = cfg->getGlobal()->get<ConfigBoolean>("dump-corefiles")->read();

	bool startProxy = false;
	bool startPresence = false;
<<<<<<< HEAD
	bool startConference = false;
=======
>>>>>>> c23a39bc

	if (functionName.getValue() == "proxy"){
		startProxy = true;
	}else if (functionName.getValue() == "presence"){
		startPresence = true;
#ifndef ENABLE_PRESENCE
		LOGF("Flexisip was compiled without presence server extension.");
#endif
	}else if (functionName.getValue() == "conference"){
		startConference = true;
#ifndef ENABLE_CONFERENCE
		LOGF("Flexisip was compiled without conference server extension.");
#endif
	}else if (functionName.getValue() == "all"){
		startPresence = true;
		startProxy = true;
		startConference = true;
	}else if (functionName.getValue().empty()){
		auto default_servers = cfg->getGlobal()->get<ConfigStringList>("default-servers");
		if (default_servers->contains("proxy")){
			startProxy = true;
		}
		if (default_servers->contains("presence")){
			startPresence = true;
		}
		if (default_servers->contains("conference")){
			startConference = true;
		}
		if (!startPresence && !startProxy && !startConference){
			LOGF("Bad default-servers definition '%s'.", default_servers->get().c_str());
		}
	}else{
		LOGF("There is no server function '%s'.", functionName.getValue().c_str());
	}
	string fName = getFunctionName(startProxy, startPresence, startConference);
	// Initialize
	std::string log_level = cfg->getGlobal()->get<ConfigString>("log-level")->read();
	std::string syslog_level = cfg->getGlobal()->get<ConfigString>("syslog-level")->read();
	if (!user_errors) user_errors = cfg->getGlobal()->get<ConfigBoolean>("user-errors-logs")->read();

	ortp_set_log_handler(NULL); /*remove ortp's default log handler that logs to stdout*/
	ortp_init();
	// in case we don't plan to launch flexisip, don't setup the logs.
	if (!dumpDefault.getValue().length() && !listOverrides.getValue().length() && !listModules && !dumpMibs &&
		!dumpAll) {
		uint64_t max_size = cfg->getGlobal()->get<ConfigByteSize>("max-log-size")->read();
		flexisip::log::preinit(useSyslog.getValue(), debug, max_size, fName);
	} else {
		flexisip::log::disableGlobally();
	}
	flexisip::log::initLogs(useSyslog, debug ? "debug" : log_level, syslog_level, user_errors, useDebug.getValue());
	//flexisip::log::updateFilter(cfg->getGlobal()->get<ConfigString>("log-filter")->read());
	signal(SIGPIPE, SIG_IGN);
	signal(SIGTERM, flexisip_stop);
	signal(SIGINT, flexisip_stop);
	signal(SIGUSR1, flexisip_stat);

	if (dump_cores) {
		/*enable core dumps*/
		struct rlimit lm;
		lm.rlim_cur = RLIM_INFINITY;
		lm.rlim_max = RLIM_INFINITY;
		if (setrlimit(RLIMIT_CORE, &lm) == -1) {
			LOGE("Cannot enable core dump, setrlimit() failed: %s", strerror(errno));
		}
	}

	su_init();
	/*tell parser to support extra headers */
	sip_update_default_mclass(sip_extend_mclass(NULL));

	log_boolean_expression_evaluation(boolExprEval.getValue());
	log_boolean_expression_parsing(boolParseEval.getValue());

	if (hostsOverride.getValue().size() != 0) {
		auto hosts = hostsOverride.getValue();
		auto etcResolver = EtcHostsResolver::get();

		for (auto it = hosts.begin(); it != hosts.end(); ++it) {
			size_t pos = it->find("=");
			if (pos != it->npos) {
				etcResolver->setHost(it->substr(0, pos), it->substr(pos + 1));
			}
		}
	}

	su_log_redirect(NULL, sofiaLogHandler, NULL);
	if (debug || log_level == "debug") {
		su_log_set_level(NULL, 9);
	}
	/*read the pkcs passphrase if any from the fifo, and keep it in memory*/
	string passphrase = getPkcsPassphrase(pkcsFile);

	/*
	 * Perform the fork of the watchdog, followed by the fork of the worker daemon, in forkAndDetach().
	 * NEVER NEVER create pthreads before this point : threads do not survive the fork below !!!!!!!!!!
	*/
	bool monitorEnabled = cfg->getRoot()->get<GenericStruct>("monitor")->get<ConfigBoolean>("enabled")->read();
	if (daemonMode) {
		/*now that we have successfully loaded the config, there is nothing that can prevent us to start (normally).
		So we can detach.*/
		bool autoRespawn = cfg->getGlobal()->get<ConfigBoolean>("auto-respawn")->read();
		if (!startProxy) monitorEnabled = false;
		forkAndDetach(pidFile.getValue(), autoRespawn, monitorEnabled, fName);
	} else if (pidFile.getValue().length() != 0) {
		// not daemon but we want a pidfile anyway
		makePidFile(pidFile.getValue());
	}

	/*
	 * From now on, we are a flexisip daemon, that is a process that will run proxy, presence, or conference server.
	 */
	LOGN("Starting flexisip %s-server version %s (git %s)", fName.c_str(), VERSION, FLEXISIP_GIT_VERSION);
	GenericManager::get()->sendTrap("Flexisip "+ fName + "-server starting");

	root = su_root_create(NULL);

	increase_fd_limit();

	//we create an Agent in all cases, because it will declare config items that are necessary for presence server to run.
	a = make_shared<Agent>(root);
	setOpenSSLThreadSafe();
<<<<<<< HEAD
	a->loadConfig(cfg);
=======
>>>>>>> c23a39bc

	if (startProxy){
		a->start(transportsArg.getValue(), passphrase);
	#ifdef ENABLE_SNMP
		bool snmpEnabled = cfg->getGlobal()->get<ConfigBoolean>("enable-snmp")->read();
		if (snmpEnabled) {
			SnmpAgent lAgent(*a, *cfg, oset);
		}
	#endif

		if (!oset.empty())
			cfg->applyOverrides(true); // using default + overrides

		// Create cached test accounts for the Flexisip monitor if necessary
		if (monitorEnabled) {
			try {
				Monitor::createAccounts();
			} catch (const FlexisipException &e) {
				LOGE("Could not create test accounts for the monitor. %s", e.str().c_str());
			}
		}

		if (daemonMode) {
			notifyWatchDog();
		}

		if (cfg->getRoot()->get<GenericStruct>("stun-server")->get<ConfigBoolean>("enabled")->read()) {
			stun = new StunServer(cfg->getRoot()->get<GenericStruct>("stun-server")->get<ConfigInt>("port")->read());
			stun->start();
		}

		proxy_stats = new Stats("proxy");
		proxy_stats->start();

		if (trackAllocs)
			msg_set_callbacks(flexisip_msg_create, flexisip_msg_destroy);
	}
	if (startPresence){
#ifdef ENABLE_PRESENCE
		bool enableLongTermPresence = (cfg->getRoot()->get<GenericStruct>("presence-server")->get<ConfigBoolean>("long-term-enabled")->read());
		presenceServer = make_shared<flexisip::PresenceServer>(startProxy);
		if (enableLongTermPresence) {
			auto presenceLongTerm = make_shared<flexisip::PresenceLongterm>(presenceServer->getBelleSipMainLoop());
			presenceServer->addPresenceInfoObserver(presenceLongTerm);
		}
		if (daemonMode) {
			notifyWatchDog();
		}
		try{
			presenceServer->init();
			presenceServer->run();
		}catch(FlexisipException &e){
			/* Catch the presence server exception, which is generally caused by a failure while binding the SIP listening points.
			 * Since it prevents from starting and it is not a crash, it shall be notified to the user with LOGF*/
			LOGF("Fail to start flexisip presence server");
		}

		presence_stats = new Stats("presence");
		presence_stats->start();
#endif
	}

<<<<<<< HEAD
	if (startConference){
#ifdef ENABLE_CONFERENCE
		flexisip::ConferenceServer::bindConference(a->getPreferredRoute());
		conferenceServer = make_shared<flexisip::ConferenceServer>(startProxy, a->getPreferredRoute(), root);
		if (daemonMode) {
			notifyWatchDog();
		}
		try{
			conferenceServer->init();
			conferenceServer->run();
		}catch(FlexisipException &e){
			/* Catch the conference server exception, which is generally caused by a failure while binding the SIP listening points.
			 * Since it prevents from starting and it is not a crash, it shall be notified to the user with LOGF*/
			LOGF("Fail to start flexisip conference server");
		}
		conference_stats = new Stats("conference");
		conference_stats->start();
#endif // ENABLE_CONFERENCE
	}

	if (startProxy || startConference){
		su_timer_t *timer;
		if (startProxy) {
			timer = su_timer_create(su_root_task(root), 5000);
			su_timer_set_for_ever(timer, (su_timer_f)timerfunc, a.get());
		}
=======
	if (startProxy){
		su_timer_t *timer = su_timer_create(su_root_task(root), 5000);
		su_timer_set_for_ever(timer, (su_timer_f)timerfunc, a.get());
>>>>>>> c23a39bc
		su_root_run(root);
		if (startProxy) {
			su_timer_destroy(timer);
			a->unloadConfig();
		}
	}

	a.reset();
#ifdef ENABLE_PRESENCE
	if (presence_stats) {
		presence_stats->stop();
		delete presence_stats;
	}
	presenceServer.reset();
#endif // ENABLE_PRESENCE

#ifdef ENABLE_CONFERENCE
	if (conference_stats) {
		conference_stats->stop();
		delete conference_stats;
	}
	conferenceServer.reset();
#endif // ENABLE_CONFERENCE

	if (stun) {
		stun->stop();
		delete stun;
	}
	if (proxy_stats) {
		proxy_stats->stop();
		delete proxy_stats;
	}
	su_root_destroy(root);

	LOGN("Flexisip %s-server exiting normally.", fName.c_str());
	if (trackAllocs)
		dump_remaining_msgs();
	GenericManager::get()->sendTrap("Flexisip "+ fName + "-server exiting normally");

	bctbx_uninit_logger();
	return 0;
}<|MERGE_RESOLUTION|>--- conflicted
+++ resolved
@@ -769,10 +769,7 @@
 
 	bool startProxy = false;
 	bool startPresence = false;
-<<<<<<< HEAD
 	bool startConference = false;
-=======
->>>>>>> c23a39bc
 
 	if (functionName.getValue() == "proxy"){
 		startProxy = true;
@@ -895,10 +892,7 @@
 	//we create an Agent in all cases, because it will declare config items that are necessary for presence server to run.
 	a = make_shared<Agent>(root);
 	setOpenSSLThreadSafe();
-<<<<<<< HEAD
 	a->loadConfig(cfg);
-=======
->>>>>>> c23a39bc
 
 	if (startProxy){
 		a->start(transportsArg.getValue(), passphrase);
@@ -961,7 +955,6 @@
 #endif
 	}
 
-<<<<<<< HEAD
 	if (startConference){
 #ifdef ENABLE_CONFERENCE
 		flexisip::ConferenceServer::bindConference(a->getPreferredRoute());
@@ -988,11 +981,6 @@
 			timer = su_timer_create(su_root_task(root), 5000);
 			su_timer_set_for_ever(timer, (su_timer_f)timerfunc, a.get());
 		}
-=======
-	if (startProxy){
-		su_timer_t *timer = su_timer_create(su_root_task(root), 5000);
-		su_timer_set_for_ever(timer, (su_timer_f)timerfunc, a.get());
->>>>>>> c23a39bc
 		su_root_run(root);
 		if (startProxy) {
 			su_timer_destroy(timer);
