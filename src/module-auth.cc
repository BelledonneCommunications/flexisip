--- conflicted
+++ resolved
@@ -55,19 +55,19 @@
 		Agent *mAgent;
 		shared_ptr<SipEvent> mEv;
 		bool mHashedPass;
+		bool mStateFullProxy;
 		auth_mod_t *mAm;
 		auth_status_t *mAs;
 		auth_challenger_t const *mAch;
-		void checkFoundPassword(const string &password);
 	public:
 		auth_response_t mAr;
-		AuthenticationListener(Agent *, shared_ptr<SipEvent>, bool);
+		AuthenticationListener(Agent *, shared_ptr<SipEvent>, bool, bool);
 		~AuthenticationListener(){};
 
 		void setData(auth_mod_t *am, auth_status_t *as, auth_challenger_t const *ach);
-		virtual void onAsynchronousPasswordFound(const string &password);
-		virtual void onSynchronousPasswordFound(const string &password);
-		virtual void onError();
+		void checkPassword(const char *password);
+		void onAsynchronousResponse(AuthDbResult ret, const char *password);
+		void onError();
 		void sendReplyAndDestroy();
 		void sendReply();
 		void passwordRetrievingPending();
@@ -108,10 +108,7 @@
 		return value==NULL || value[0]=='\0';
 	}
 	bool dbUseHashedPasswords;
-<<<<<<< HEAD
-=======
 	bool mStateFullProxy;
->>>>>>> 184fc510
 
 	void static flexisip_auth_method_digest(auth_mod_t *am,
 				auth_status_t *as, msg_auth_t *au, auth_challenger_t const *ach);
@@ -145,16 +142,10 @@
 	}
 
 	~Authentication(){
-<<<<<<< HEAD
-		for(map<string,auth_mod_t *>::iterator it = mAuthModules.begin(); it != mAuthModules.end(); it = mAuthModules.erase(it)) {
-			auth_mod_destroy(it->second);
-		}
-=======
 		for(auto it = mAuthModules.begin(); it != mAuthModules.end(); ++it) {
 			auth_mod_destroy(it->second);
 		}
 		mAuthModules.clear();
->>>>>>> 184fc510
 
 		delete mOdbcAuthScheme;
 	}
@@ -163,26 +154,18 @@
 		ConfigItemDescriptor items[]={
 			{	StringList	,	"auth-domains"	, 	"List of whitespace separated domain names to challenge. Others are denied.",	""	},
 			{	StringList	,	"trusted-hosts"	, 	"List of whitespace separated IP which will not be challenged.",	""	},
-<<<<<<< HEAD
-			{	String		,	"db-implementation"		,	"backend implementation [odbc, redis].",		"odbc"	},
-			{	String		,	"datasource"		,	"Odbc connection string to use for connecting to database. ex: 'DSN=myodbc3;' where 'myodbc3' is the datasource name.",		""	},
-=======
 			{	String		,	"db-implementation"		,	"Database backend implementation [odbc, file].",		"odbc"	},
 			{	String		,	"datasource"		,	"Odbc connection string to use for connecting to database. " \
 					"ex1: DSN=myodbc3; where 'myodbc3' is the datasource name. " \
 					"ex2: DRIVER={MySQL};SERVER=localhost;DATABASE=dbname;USER=username;PASSWORD=passname;OPTION=3; for a DSN-less connection.",		""	},
->>>>>>> 184fc510
 			{	String		,	"request"				,	"Odbc SQL request to execute to obtain the password. Named parameters are :id, :domain and :authid.'",
 					"select password from accounts where id = :id and domain = :domain and authid=:authid"	},
 			{	Integer		,	"max-id-length"	,	"Maximum length of the login column in database.",	"100"	},
 			{	Integer		,	"max-password-length"	,	"Maximum length of the password column in database",	"100"	},
 			{	Boolean		,	"odbc-pooling"	,	"Use pooling in odbc",	"true"	},
-<<<<<<< HEAD
-=======
 			{	Integer		,	"odbc-display-timings-interval"	,	"Display timing statistics after this count of seconds",	"0"	},
 			{	Integer		,	"odbc-display-timings-after-count"	,	"Display timing statistics once the number of samples reach this number.",	"0"	},
 			{	Boolean		,	"odbc-asynchronous"	,	"Retrieve passwords asynchronously.",	"false"	},
->>>>>>> 184fc510
 			{	Integer		,	"cache-expire"	,	"Duration of the validity of the credentials added to the cache in seconds.",	"1800"	},
 			{	Boolean	,	"hashed-passwords"	,	"True if the passwords retrieved from the database are already SIP hashed (HA1).", "false" },
 			config_item_end
@@ -212,10 +195,7 @@
 
 		mTrustedHosts=module_config->get<ConfigStringList>("trusted-hosts")->read();
 		dbUseHashedPasswords = module_config->get<ConfigBoolean>("hashed-passwords")->read();
-<<<<<<< HEAD
-=======
 		mStateFullProxy=false;
->>>>>>> 184fc510
 	}
 
 	void onRequest(std::shared_ptr<SipEvent> &ev) {
@@ -229,11 +209,7 @@
 					SIPTAG_CONTACT(sip->sip_contact),
 					SIPTAG_SERVER_STR(getAgent()->getServerString()),
 					TAG_END());
-<<<<<<< HEAD
-			ev->stopProcessing();
-=======
 			ev->terminateProcessing();
->>>>>>> 184fc510
 			return;
 		}
 
@@ -258,11 +234,7 @@
 		    as->as_body = sip->sip_payload->pl_data,
 		as->as_bodylen = sip->sip_payload->pl_len;
 
-<<<<<<< HEAD
-		AuthDbListener *listener = new AuthenticationListener(getAgent(), ev, dbUseHashedPasswords);
-=======
-		AuthDbListener *listener = new AuthDbListener(getAgent(), ev, dbUseHashedPasswords, mStateFullProxy);
->>>>>>> 184fc510
+		AuthDbListener *listener = new AuthenticationListener(getAgent(), ev, dbUseHashedPasswords, mStateFullProxy);
 		as->as_magic=listener;
 
 
@@ -284,37 +256,22 @@
 	"The authentication module challenges SIP requests according to a user/password database.");
 
 
-<<<<<<< HEAD
-Authentication::AuthenticationListener::AuthenticationListener(Agent *ag, std::shared_ptr<SipEvent> ev, bool hashedPasswords):
-		mAgent(ag),mEv(ev),mHashedPass(hashedPasswords),mAm(NULL),mAs(NULL),mAch(NULL) {
-	memset(&mAr, '\0', sizeof(mAr)), mAr.ar_size=sizeof(mAr);
-}
-void Authentication::AuthenticationListener::setData(auth_mod_t *am, auth_status_t *as,  auth_challenger_t const *ach){
-=======
-AuthDbListener::AuthDbListener(Agent *ag, std::shared_ptr<SipEvent> ev, bool hashedPasswords, bool stateFull):
+Authentication::AuthenticationListener::AuthenticationListener(Agent *ag, std::shared_ptr<SipEvent> ev, bool hashedPasswords, bool stateFull):
 		mAgent(ag),mEv(ev),mHashedPass(hashedPasswords),mStateFullProxy(stateFull),mAm(NULL),mAs(NULL),mAch(NULL) {
 	memset(&mAr, '\0', sizeof(mAr)), mAr.ar_size=sizeof(mAr);
 }
-void AuthDbListener::setData(auth_mod_t *am, auth_status_t *as,  auth_challenger_t const *ach){
->>>>>>> 184fc510
+
+void Authentication::AuthenticationListener::setData(auth_mod_t *am, auth_status_t *as,  auth_challenger_t const *ach){
 	this->mAm=am;
 	this->mAs=as;
 	this->mAch=ach;
 }
 
-<<<<<<< HEAD
 void Authentication::AuthenticationListener::sendReplyAndDestroy(){
 	sendReply();
 	delete(this);
 }
 void Authentication::AuthenticationListener::sendReply(){
-=======
-void AuthDbListener::sendReplyAndDestroy(){
-	sendReply();
-	delete(this);
-}
-void AuthDbListener::sendReply(){
->>>>>>> 184fc510
 	sip_t *sip=mEv->mSip;
 	if (mAs->as_status) {
 		nta_msg_treply(mAgent->getSofiaAgent(),mEv->mMsg,mAs->as_status,mAs->as_phrase,
@@ -323,11 +280,7 @@
 				SIPTAG_HEADER((const sip_header_t*)mAs->as_response),
 				SIPTAG_SERVER_STR(mAgent->getServerString()),
 				TAG_END());
-<<<<<<< HEAD
-		mEv->stopProcessing();
-=======
 		mEv->terminateProcessing();
->>>>>>> 184fc510
 	}else{
 		// Success
 		if (sip->sip_request->rq_method == sip_method_register){
@@ -338,24 +291,13 @@
 	}
 }
 
-<<<<<<< HEAD
-void Authentication::AuthenticationListener::checkFoundPassword(const string &password) {
-	const char* passwd = password.c_str();
-	const string id = mAr.ar_username;
-	//LOGD("Retrieving password of user %s", id.c_str());
-
-	char const *a1;
-	auth_hexmd5_t a1buf, response;
-
-=======
 /**
  * NULL if passwd not found.
  */
-void AuthDbListener::checkPassword(const char* passwd) {
+void Authentication::AuthenticationListener::checkPassword(const char* passwd) {
 	char const *a1;
 	auth_hexmd5_t a1buf, response;
 
->>>>>>> 184fc510
 	if (passwd) {
 		if (mHashedPass) {
 			strncpy(a1buf, passwd, 33); // remove trailing NULL character
@@ -380,19 +322,11 @@
 			mAs->as_status = 403, mAs->as_phrase = "Forbidden";
 			mAs->as_response = NULL;
 			mAs->as_blacklist = mAm->am_blacklist;
-<<<<<<< HEAD
 		}
 		else {
 			auth_challenge_digest(mAm, mAs, mAch);
 			mAs->as_blacklist = mAm->am_blacklist;
 		}
-=======
-		}
-		else {
-			auth_challenge_digest(mAm, mAs, mAch);
-			mAs->as_blacklist = mAm->am_blacklist;
-		}
->>>>>>> 184fc510
 		LOGD("auth_method_digest: response did not match");
 
 		return;
@@ -412,56 +346,10 @@
 
 	mAs->as_status = 0;	/* Successful authentication! */
 	mAs->as_phrase = "";
-<<<<<<< HEAD
-}
-
-void Authentication::AuthenticationListener::onSynchronousPasswordFound(const string &password) {
-	checkFoundPassword(password);
-	sendReplyAndDestroy();
-}
-
-void Authentication::AuthenticationListener::onAsynchronousPasswordFound(const string &password) {
-	checkFoundPassword(password);
-	sendReply();
-	mAgent->injectRequestEvent(mEv);
-	delete this;
-}
-
-// Called when starting asynchronous retrieving of password
-void Authentication::AuthenticationListener::passwordRetrievingPending() {
-	// Send pending message, needed data will be kept as long
-	// as SipEvent is held in the listener.
-	mAs->as_status=100, mAs->as_phrase="Authentication pending";
-	//as->as_callback=auth_callback; // should be set according to doc
-	msg_ref_create(mEv->mMsg); // Avoid temporary reference to make the message destroyed.
-	sendReply();
-=======
->>>>>>> 184fc510
-}
-
-void Authentication::AuthenticationListener::onError() {
-	if (!mAs->as_status) {
-		mAs->as_status = 500, mAs->as_phrase = "Internal error";
-		mAs->as_response = NULL;
-	}
-
-<<<<<<< HEAD
-	sendReplyAndDestroy();
-}
-
-
-
-
-
-
-
-#define PA "Authorization missing "
-
-/**************************************************
- * code derivated from sofia sip auth_module.c begin
- */
-=======
-void AuthDbListener::onAsynchronousResponse(AuthDbResult res, const char *password) {
+}
+
+
+void Authentication::AuthenticationListener::onAsynchronousResponse(AuthDbResult res, const char *password) {
 	switch (res) {
 	case PASSWORD_FOUND:
 	case PASSWORD_NOT_FOUND:
@@ -480,7 +368,7 @@
 }
 
 // Called when starting asynchronous retrieving of password
-void AuthDbListener::passwordRetrievingPending() {
+void Authentication::AuthenticationListener::passwordRetrievingPending() {
 	// Send pending message, needed data will be kept as long
 	// as SipEvent is held in the listener.
 	if (mStateFullProxy) {
@@ -493,7 +381,7 @@
 	}
 }
 
-void AuthDbListener::onError() {
+void Authentication::AuthenticationListener::onError() {
 	if (!mAs->as_status) {
 		mAs->as_status = 500, mAs->as_phrase = "Internal error";
 		mAs->as_response = NULL;
@@ -502,7 +390,6 @@
 	sendReplyAndDestroy();
 }
 
->>>>>>> 184fc510
 
 
 
@@ -517,11 +404,7 @@
 		auth_response_t *ar,
 		auth_challenger_t const *ach) {
 
-<<<<<<< HEAD
 	AuthenticationListener *listener=(AuthenticationListener*) as->as_magic;
-=======
-	AuthDbListener *listener=(AuthDbListener*) as->as_magic;
->>>>>>> 184fc510
 
 	if (am == NULL || as == NULL || ar == NULL || ach == NULL) {
 		if (as) {
@@ -580,21 +463,6 @@
 		return;
 	}
 
-<<<<<<< HEAD
-	// Synchronous or asynchronous retrieving of password depending
-	// on implementation and presence of valid credentials in the cache.
-	string foundPassword;
-	AuthDbResult res=AuthDb::get()->password( as->as_user_uri, ar->ar_username, foundPassword, listener);
-	switch (res) {
-		case PENDING:
-			listener->passwordRetrievingPending();
-			break;
-		case PASSWORD_FOUND:
-			listener->onSynchronousPasswordFound(foundPassword);
-			break;
-		case AUTH_ERROR:
-			listener->onError();
-=======
 	// Retrieve password. The result may be either synchronous OR asynchronous,
 	// on a case by case basis.
 	string foundPassword;
@@ -621,7 +489,6 @@
 		case AUTH_ERROR:
 			listener->onError();
 			// on error deletes the listener
->>>>>>> 184fc510
 			break;
 		default:
 			break;
@@ -635,11 +502,7 @@
 		msg_auth_t *au,
 		auth_challenger_t const *ach)
 {
-<<<<<<< HEAD
 	AuthenticationListener *listener=(AuthenticationListener*) as->as_magic;
-=======
-	AuthDbListener *listener=(AuthDbListener*) as->as_magic;
->>>>>>> 184fc510
 	listener->setData(am, as, ach);
 
 	as->as_allow = as->as_allow || auth_allow_check(am, as) == 0;
@@ -667,25 +530,10 @@
 		LOGD("%s: no credentials matched realm or no realm", __func__);
 		auth_challenge_digest(am, as, ach);
 
-<<<<<<< HEAD
-		// Asynchronously fetch the credentials so that they are present in the
-		// cache when a request with credentials comes back from client.
-		string foundPassword;
-		AuthDb::get()->password(as->as_user_uri, as->as_user_uri->url_user, foundPassword, NULL);
-		listener->sendReplyAndDestroy();
-	}
-}
-
-
-/*
- * code derivated from sofia sip begin end
- ******************************************/
-=======
 		// Retrieve the password in the hope it will be in cache when the remote UAC
 		// sends back its request; this time with the expected authentication credentials.
 		string foundPassword;
 		AuthDb::get()->password(listener->getRoot(), as->as_user_uri, as->as_user_uri->url_user, foundPassword, NULL);
 		listener->sendReplyAndDestroy();
 	}
-}
->>>>>>> 184fc510
+}