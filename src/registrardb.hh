/*
	Flexisip, a flexible SIP proxy server with media capabilities.
    Copyright (C) 2010  Belledonne Communications SARL.

    This program is free software: you can redistribute it and/or modify
    it under the terms of the GNU Affero General Public License as
    published by the Free Software Foundation, either version 3 of the
    License, or (at your option) any later version.

    This program is distributed in the hope that it will be useful,
    but WITHOUT ANY WARRANTY; without even the implied warranty of
    MERCHANTABILITY or FITNESS FOR A PARTICULAR PURPOSE.  See the
    GNU Affero General Public License for more details.

    You should have received a copy of the GNU Affero General Public License
    along with this program.  If not, see <http://www.gnu.org/licenses/>.
*/

#ifndef registrardb_hh
#define registrardb_hh

#include <map>
#include <list>
#include <string>
#include <cstdio>
#include <cstdlib>
#include <algorithm>

#include <sofia-sip/sip.h>
<<<<<<< HEAD
#include "agent.hh"
=======
#include "module-registrar.hh"
>>>>>>> ba270321

#define AOR_KEY_SIZE 128

typedef struct extended_contact {
	su_home_t home;
	char *mSipUri;
	float mQ;
	time_t mExpireAt;
	time_t mUpdatedTime;
	char *mCallId;
	uint32_t mCSeq;
	char *mLineValueCopy;
	char *mRoute;
	char *mContactId;

	void common_init(const char *contactId, const char *route, const char* callId, const char *lineValue){
		mCallId=su_strdup(&home, callId);
		if (lineValue) mLineValueCopy=su_strdup(&home,lineValue);
		if (route) mRoute=su_strdup(&home,route);
		mContactId=su_strdup(&home, contactId);

	}
	extended_contact(const sip_contact_t *sip_contact, const char *contactId, const char *route, const char *lineValue, int global_expire, const char *callId, uint32_t cseq, time_t updateTime):
			mQ(0),mUpdatedTime(updateTime),mCallId(NULL),mCSeq(cseq),mLineValueCopy(NULL),mRoute(NULL),mContactId(NULL) {
		su_home_init(&home);

		const url_t *url=sip_contact->m_url;
		const char * port = (url->url_port)? url->url_port : "5060";
		if (url->url_params){
			if (url->url_user) {
				mSipUri=su_sprintf(&home, "<sip:%s@%s:%s;%s>", url->url_user, url->url_host, port, url->url_params);
			} else {
				mSipUri=su_sprintf(&home, "<sip:%s:%s;%s>", url->url_host, port, url->url_params);
			}
		} else {
			if (url->url_user) {
				mSipUri=su_sprintf(&home,"<sip:%s@%s:%s>", url->url_user, url->url_host, port);
			} else {
				mSipUri=su_sprintf(&home,"<sip:%s:%s>", url->url_host, port);
			}
		}

		if (sip_contact->m_q){
			mQ=atof(sip_contact->m_q);
		}

		if (sip_contact->m_expires){
			mExpireAt=updateTime+atoi(sip_contact->m_expires);
		} else {
			mExpireAt=updateTime+global_expire;
		}

		common_init(contactId, route, callId, lineValue);
	}

	extended_contact(const char *sip_contact, const char *contactId, const char *route, const char *lineValue, long expireAt, float q, const char *callId, uint32_t cseq, time_t updateTime)
			:mSipUri(NULL),mQ(q),mExpireAt(expireAt),mUpdatedTime(updateTime),
			mCallId(NULL),mCSeq(cseq),mLineValueCopy(NULL),mRoute(NULL),mContactId(NULL){
		su_home_init(&home);
		mSipUri=su_strdup(&home, sip_contact);
		common_init(contactId, route, callId, lineValue);
	}
	~extended_contact(){
		su_home_destroy(&home);
	}

} extended_contact;



class Record{
	static void init();
	void insertOrUpdateBinding(extended_contact *ec);
	std::list<extended_contact *> mContacts;
	static std::string sLineFieldName;
	static int sMaxContacts;
	public:
		Record();
		static sip_contact_t *extendedContactToSofia(su_home_t *home, extended_contact *ec, time_t now);
		const sip_contact_t * getContacts(su_home_t *home, time_t now);
		bool isInvalidRegister(const char *call_id, uint32_t cseq);
		void clean(const sip_contact_t *sip, const char *call_id, uint32_t cseq, time_t time);
		void clean(time_t time);
		void bind(const sip_contact_t *contacts, const char* route, int globalExpire, const char *call_id, uint32_t cseq, time_t now);
		void bind(const char *contact, const char* route, const char *transport, const char *lineValue, long expireAt, float q, const char *call_id, uint32_t cseq, time_t now);
		void print();
		int count(){return mContacts.size();}
		std::list<extended_contact *> &getExtendedContacts() {return mContacts;}
		static int getMaxContacts(){
			if (sMaxContacts == -1) init();
			return sMaxContacts;}
		~Record();
};


class RegistrarDbListener {
public:
	~RegistrarDbListener(){}
	virtual void onRecordFound(Record *r)=0;
	virtual void onError()=0;
	virtual void onInvalid(){/*let the registration timeout;*/};
};

/**
 * A singleton class which holds records contact addresses associated with a from.
 * Both local and remote storage implementations exist.
 * It is used by the Registrar module.
**/
class RegistrarDb :public RegistrarMgt {
	public:
<<<<<<< HEAD
		static RegistrarDb *get(Agent *ag);
                virtual void bind(const url_t* fromUrl, const sip_contact_t *sip_contact, const char * calld_id, uint32_t cs_seq, const char *route, int global_expire, RegistrarDbListener *listener)=0;
		virtual void bind(const sip_t *sip, const char* route, int global_expire, RegistrarDbListener *listener)=0;
		virtual void clear(const sip_t *sip, RegistrarDbListener *listener)=0;
		virtual void fetch(const url_t *url, RegistrarDbListener *listener)=0;
	protected:
		int count_sip_contacts(const sip_contact_t *contact);
		bool errorOnTooMuchContactInBind(const sip_contact_t *sip_contact, const char *key, RegistrarDbListener *listener);
		static void defineKeyFromUrl(char *key, int len, const url_t *url);
=======
		static RegistrarDb *get();
		void addRecord(const sip_from_t *from, const sip_contact_t *contact, int expires);
		const sip_contact_t* retrieveMostRecent(const url_t *from);
		unsigned long long int getTotalNumberOfAddedRecords(){return mTotalNumberOfAddRecords;}
		unsigned long long int getTotalNumberOfExpiredRecords(){return mTotalNumberOfExpiredRecords;}
	private:
>>>>>>> ba270321
		RegistrarDb();
		std::map<std::string,Record*> mRecords;
		static RegistrarDb *sUnique;
		unsigned long long int mTotalNumberOfAddRecords;
		unsigned long long int mTotalNumberOfExpiredRecords;
};


#endif<|MERGE_RESOLUTION|>--- conflicted
+++ resolved
@@ -27,11 +27,7 @@
 #include <algorithm>
 
 #include <sofia-sip/sip.h>
-<<<<<<< HEAD
 #include "agent.hh"
-=======
-#include "module-registrar.hh"
->>>>>>> ba270321
 
 #define AOR_KEY_SIZE 128
 
@@ -140,9 +136,8 @@
  * Both local and remote storage implementations exist.
  * It is used by the Registrar module.
 **/
-class RegistrarDb :public RegistrarMgt {
+class RegistrarDb {
 	public:
-<<<<<<< HEAD
 		static RegistrarDb *get(Agent *ag);
                 virtual void bind(const url_t* fromUrl, const sip_contact_t *sip_contact, const char * calld_id, uint32_t cs_seq, const char *route, int global_expire, RegistrarDbListener *listener)=0;
 		virtual void bind(const sip_t *sip, const char* route, int global_expire, RegistrarDbListener *listener)=0;
@@ -152,14 +147,6 @@
 		int count_sip_contacts(const sip_contact_t *contact);
 		bool errorOnTooMuchContactInBind(const sip_contact_t *sip_contact, const char *key, RegistrarDbListener *listener);
 		static void defineKeyFromUrl(char *key, int len, const url_t *url);
-=======
-		static RegistrarDb *get();
-		void addRecord(const sip_from_t *from, const sip_contact_t *contact, int expires);
-		const sip_contact_t* retrieveMostRecent(const url_t *from);
-		unsigned long long int getTotalNumberOfAddedRecords(){return mTotalNumberOfAddRecords;}
-		unsigned long long int getTotalNumberOfExpiredRecords(){return mTotalNumberOfExpiredRecords;}
-	private:
->>>>>>> ba270321
 		RegistrarDb();
 		std::map<std::string,Record*> mRecords;
 		static RegistrarDb *sUnique;
