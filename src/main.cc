--- conflicted
+++ resolved
@@ -407,18 +407,13 @@
 	DosProtection *dos=DosProtection::get();
 
 	if (dump_default_cfg){
-<<<<<<< HEAD
-		a=new Agent(root,0,0);
+		a=make_shared<Agent>(root,0,0);
 		std::cout<<FileConfigDumper(GenericManager::get()->getRoot());
-=======
+		return 0;
+	}
+
+	if (dump_snmp_mib) {
 		a=make_shared<Agent>(root,0,0);
-		cout<<FileConfigDumper(cfg->getRoot());
->>>>>>> c811291e
-		return 0;
-	}
-
-	if (dump_snmp_mib) {
-		a=new Agent(root,0,0);
 		std::cout<<MibDumper(GenericManager::get()->getRoot());
 		return 0;
 	}
