--- conflicted
+++ resolved
@@ -261,12 +261,8 @@
 		void loadStrict();
 	private:
 		ConfigManager();
-<<<<<<< HEAD
 		static void atexit(); // Don't call directly!
-		ConfigStruct mConfigRoot;
-=======
 		RootConfigStruct mConfigRoot;
->>>>>>> ba270321
 		FileConfigReader mReader;
 		static ConfigManager *sInstance;
 };
