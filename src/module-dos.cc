/*
	Flexisip, a flexible SIP proxy server with media capabilities.
	Copyright (C) 2010-2015  Belledonne Communications SARL, All rights reserved.

	This program is free software: you can redistribute it and/or modify
	it under the terms of the GNU Affero General Public License as
	published by the Free Software Foundation, either version 3 of the
	License, or (at your option) any later version.

	This program is distributed in the hope that it will be useful,
	but WITHOUT ANY WARRANTY; without even the implied warranty of
	MERCHANTABILITY or FITNESS FOR A PARTICULAR PURPOSE.  See the
	GNU Affero General Public License for more details.

	You should have received a copy of the GNU Affero General Public License
	along with this program.  If not, see <http://www.gnu.org/licenses/>.
*/

#include "module.hh"
#include "agent.hh"
#include "log/logmanager.hh"
#include "utils/threadpool.hh"
#include <sofia-sip/tport.h>
#include <sofia-sip/msg_addr.h>
#include <unordered_map>

using namespace std;

typedef struct DosContext {
	uint64_t recv_msg_count_since_last_check;
	double last_check_recv_msg_check_time;
	double packet_count_rate;
} DosContext;

class DoSProtection;

typedef struct BanContext {
	string ip;
	string port;
	string protocol;
	std::function<void(BanContext*)> lambda;
	su_timer_t *timer;
} BanContext;

class DoSProtection : public Module, ModuleToolbox {

  private:
	static ModuleInfo<DoSProtection> sInfo;
	int mTimePeriod;
	int mPacketRateLimit;
	int mBanTime;
	bool mIptablesVersionChecked;
	bool mIptablesSupportsWait;
	list<string> mWhiteList;
	unordered_map<string, DosContext> mDosContexts;
	unordered_map<string, DosContext>::iterator mDOSHashtableIterator;
	ThreadPool *mThreadPool;
	string mFlexisipChain;

	void onDeclare(GenericStruct *module_config) {
		ConfigItemDescriptor configs[] = {
			{Integer, "time-period", "Number of milliseconds to consider to compute the packet rate", "3000"},
			{Integer, "packet-rate-limit", "Maximum packet rate in packets/seconds,  averaged over [time-period] "
										   "millisecond(s) to consider it as a DoS attack.",
			 "20"},
			{Integer, "ban-time", "Number of minutes to ban the ip/port using iptables", "2"},
			{String, "iptables-chain", "Name of the chain flexisip will create to store the banned IPs", "FLEXISIP"},
			config_item_end};
		module_config->get<ConfigBoolean>("enabled")->setDefault("true");
		module_config->addChildrenValues(configs);
	}

	void onLoad(const GenericStruct *mc) {
		mTimePeriod = mc->get<ConfigInt>("time-period")->read();
		mPacketRateLimit = mc->get<ConfigInt>("packet-rate-limit")->read();
		mBanTime = mc->get<ConfigInt>("ban-time")->read();
		mFlexisipChain = mc->get<ConfigString>("iptables-chain")->read();
		mDOSHashtableIterator = mDosContexts.begin();
		
		GenericStruct *cluster = GenericManager::get()->getRoot()->get<GenericStruct>("cluster");
		mWhiteList = cluster->get<ConfigStringList>("nodes")->read();
		for (auto it = mWhiteList.begin(); it != mWhiteList.end(); ++it) {
			const char *white_ip = (*it).c_str();
			LOGI("IP %s is in DOS protection white list", white_ip);
		}
		LOGI("IP 127.0.0.1 automatically added to DOS protection white list");

		tport_t *primaries = tport_primaries(nta_agent_tports(mAgent->getSofiaAgent()));
		if (primaries == NULL)
			LOGF("No sip transport defined.");
		for (tport_t *tport = primaries; tport != NULL; tport = tport_next(tport)) {
			tport_set_params(tport, TPTAG_DOS(mTimePeriod), TAG_END());
		}
		if (getuid() != 0) {
			LOGE("Flexisip not started with root privileges! iptables commands for DoS protection won't work.");
			return;
		}
			
		// Let's remove the Flexisip's chain in case the previous run crashed
		char iptables_cmd[512];
		bool skipCleanup = false;
		// First we have to empty the chain
		snprintf(iptables_cmd, sizeof(iptables_cmd), "iptables %s -F %s", mIptablesSupportsWait ? "-w" : "", mFlexisipChain.c_str());
		if (system(iptables_cmd) != 0) {
			LOGW("iptables command %s failed", iptables_cmd);
			skipCleanup = true;
		}
		
		if (!skipCleanup) {
			// Then we have to remove the link to be able to remove the chain itself
			snprintf(iptables_cmd, sizeof(iptables_cmd), "iptables %s -t filter -D INPUT -j %s", mIptablesSupportsWait ? "-w" : "", mFlexisipChain.c_str());
			if (system(iptables_cmd) != 0) {
				LOGW("iptables command %s failed", iptables_cmd);
			}
			
			snprintf(iptables_cmd, sizeof(iptables_cmd), "iptables %s -X %s", mIptablesSupportsWait ? "-w" : "", mFlexisipChain.c_str());
			if (system(iptables_cmd) != 0) {
				LOGW("iptables command %s failed", iptables_cmd);
			}
		}
		
		// Now let's create it
		snprintf(iptables_cmd, sizeof(iptables_cmd), "iptables %s -N %s", mIptablesSupportsWait ? "-w" : "", mFlexisipChain.c_str());
		if (system(iptables_cmd) != 0) {
			LOGW("iptables command %s failed", iptables_cmd);
		}
		
		//Finally let's add a jum from the INPUT chain to ours
		snprintf(iptables_cmd, sizeof(iptables_cmd), "iptables %s -t filter -A INPUT -j %s", mIptablesSupportsWait ? "-w" : "", mFlexisipChain.c_str());
		if (system(iptables_cmd) != 0) {
			LOGW("iptables command %s failed", iptables_cmd);
		}
	}

	void onUnload() {
		// Let's remove the Flexisip's chain
		char iptables_cmd[512];
		// First we have to empty the chain
		snprintf(iptables_cmd, sizeof(iptables_cmd), "iptables %s -F %s", mIptablesSupportsWait ? "-w" : "", mFlexisipChain.c_str());
		if (system(iptables_cmd) != 0) {
			LOGW("iptables command %s failed", iptables_cmd);
		}
		
		// Then we have to remove the link to be able to remove the chain itself
		snprintf(iptables_cmd, sizeof(iptables_cmd), "iptables %s -t filter -D INPUT -j %s", mIptablesSupportsWait ? "-w" : "", mFlexisipChain.c_str());
		if (system(iptables_cmd) != 0) {
			LOGW("iptables command %s failed", iptables_cmd);
		}
		
		snprintf(iptables_cmd, sizeof(iptables_cmd), "iptables %s -X %s", mIptablesSupportsWait ? "-w" : "", mFlexisipChain.c_str());
		if (system(iptables_cmd) != 0) {
			LOGW("iptables command %s failed", iptables_cmd);
		}
	}

	virtual bool isValidNextConfig( const ConfigValue &value ) {
		GenericStruct *module_config = dynamic_cast<GenericStruct *>(value.getParent());
		if (!module_config->get<ConfigBoolean>("enabled")->readNext())
			return true;
		else {
#if __APPLE__
			LOGEN("DosProtection only works on linux hosts. Please disable this module.");
			return false;
#else
			if (!mIptablesVersionChecked) {
				mIptablesVersionChecked = true;
				int iptables_command = system("iptables -w -V > /dev/null");
				if (WIFEXITED(iptables_command) && WEXITSTATUS(iptables_command) == 0) {
					// iptables seems to support -w parameter required to allow concurrent usage of iptables
					mIptablesSupportsWait = true;
				}
			}			
			return true;
#endif
		}
	}

	void onIdle() {
		struct timeval now;
		double started_time_in_millis, time_elapsed;

		gettimeofday(&now, NULL);
		started_time_in_millis = now.tv_sec * 1000 + (now.tv_usec / 1000);

		if (mDOSHashtableIterator == mDosContexts.end()) {
			mDOSHashtableIterator = mDosContexts.begin();
		}
		for (; mDOSHashtableIterator != mDosContexts.end();) {
			double now_in_millis;
			DosContext dos = mDOSHashtableIterator->second;

			gettimeofday(&now, NULL);
			now_in_millis = now.tv_sec * 1000 + (now.tv_usec / 1000);
			time_elapsed = now_in_millis - dos.last_check_recv_msg_check_time;

			if (time_elapsed >= 3600 * 1000) { // If no message received in the past hour
				mDOSHashtableIterator = mDosContexts.erase(mDOSHashtableIterator);
			} else {
				++mDOSHashtableIterator;
			}

			if (now_in_millis - started_time_in_millis >= 100) { // Do not use more than 100ms to clean the hashtable
				LOGW("Started to clean dos hashtable %fms ago, let's stop for now a continue later",
					 now_in_millis - started_time_in_millis);
				break;
			}
		}
	}
	
	bool isIpWhiteListed(const char *ip) {
		if (!ip) return true; // If IP is null, is useless to try to add it in iptables...
		
		if (ip && strcmp(ip, "127.0.0.1") == 0) { // Never ban localhost, used for presence
			return true;
		}
		
		for (auto it = mWhiteList.begin(); it != mWhiteList.end(); ++it) { // Never ban ips from cluster
			const char *white_ip = (*it).c_str();
			if (white_ip && strcmp(ip, white_ip) == 0) {
				return true;
			}
		}
		return false;
	}

	void banIP(const char *ip, const char *port, const char *protocol) {
		char iptables_cmd[512];
		snprintf(iptables_cmd, sizeof(iptables_cmd), "iptables %s -C %s -p %s -s %s -m multiport --sports %s -j REJECT", 
				 mIptablesSupportsWait ? "-w" : "", mFlexisipChain.c_str(), protocol, ip, port);
		
		if (system(iptables_cmd) == 0) {
			LOGW("IP %s port %s on protocol %s is already in the iptables banned list, skipping...", ip, port, protocol);
		} else {
			snprintf(iptables_cmd, sizeof(iptables_cmd), "iptables %s -A %s -p %s -s %s -m multiport --sports %s -j REJECT",
				mIptablesSupportsWait ? "-w" : "", mFlexisipChain.c_str(), protocol, ip, port);
			if (system(iptables_cmd) != 0) {
				LOGW("iptables command %s failed: %s", iptables_cmd, strerror(errno));
			}
		}
	}
	
	void unbanIP(BanContext *ctx) {
		string protocol = ctx->protocol;
		string ip = ctx->ip;
		string port = ctx->port;
		mThreadPool->Enqueue([&, protocol, ip, port] {
			char iptables_cmd[512];
			snprintf(iptables_cmd, sizeof(iptables_cmd), "iptables %s -D %s -p %s -s %s -m multiport --sports %s -j REJECT",
				mIptablesSupportsWait ? "-w" : "", mFlexisipChain.c_str(), protocol.c_str(), ip.c_str(), port.c_str());
			if (system(iptables_cmd) != 0) {
				LOGW("iptables command %s failed: %s", iptables_cmd, strerror(errno));
			}
		});
		delete ctx;
	}
	
	static void invokeLambdaFromSofiaTimerCallback(su_root_magic_t *magic, su_timer_t *t, su_timer_arg_t *arg) {
		BanContext *ctx = (BanContext *)arg;
		su_timer_destroy(ctx->timer);
		ctx->timer = NULL;
		ctx->lambda(ctx);
	}
	
	void createBanContextAndPostInFuture(const char *ip, const char *port, const string &protocol) {
		BanContext *ctx = new BanContext();
		ctx->ip = ip;
		ctx->port = port;
		ctx->protocol = protocol;
		ctx->lambda = [&](BanContext *context) { unbanIP(context); };
		ctx->timer = su_timer_create(su_root_task(mAgent->getRoot()), 0);
		su_timer_set_interval(ctx->timer, invokeLambdaFromSofiaTimerCallback, ctx, mBanTime * 60 * 1000);
	}

	void onRequest(shared_ptr<RequestSipEvent> &ev) {
		shared_ptr<tport_t> inTport = ev->getIncomingTport();
		tport_t *tport = inTport.get();

		if (tport == NULL) {
			LOGE("Tport is null, can't check the packet count rate");
			return;
		}

		if (tport_is_udp(tport)) { // Sofia doesn't create a secondary tport for udp, so it will ban the primary and we
								   // don't want that
			shared_ptr<MsgSip> msg = ev->getMsgSip();
			MsgSip *msgSip = msg.get();
			su_sockaddr_t su[1];
			socklen_t len = sizeof su;
			sockaddr *addr = NULL;
			char ip[NI_MAXHOST], port[NI_MAXSERV];
			int err;

			msg_get_address(msgSip->getMsg(), su, &len);
			addr = &(su[0].su_sa);

			if ((err = getnameinfo(addr, len, ip, sizeof(ip), port, sizeof(port), NI_NUMERICHOST | NI_NUMERICSERV)) ==
				0) {
				string id = string(ip) + ":" + string(port);
				struct timeval now;
				DosContext &dosContext = mDosContexts[id];
				double now_in_millis, time_elapsed;

				dosContext.recv_msg_count_since_last_check++;
				gettimeofday(&now, NULL);
				now_in_millis = now.tv_sec * 1000 + (now.tv_usec / 1000);
				if (dosContext.last_check_recv_msg_check_time == 0) {
					dosContext.last_check_recv_msg_check_time = now_in_millis;
				}

				time_elapsed = now_in_millis - dosContext.last_check_recv_msg_check_time;
				if (time_elapsed < 0) {
					dosContext.packet_count_rate = 0;
					dosContext.recv_msg_count_since_last_check = 0;
					dosContext.last_check_recv_msg_check_time = now_in_millis;
				} else if (time_elapsed >= mTimePeriod) {
					dosContext.packet_count_rate = dosContext.recv_msg_count_since_last_check / time_elapsed * 1000;
					dosContext.recv_msg_count_since_last_check = 0;
					dosContext.last_check_recv_msg_check_time = now_in_millis;
				}

				if (dosContext.packet_count_rate >= mPacketRateLimit) {
					LOGW("Packet count rate (%f) >= limit (%i), blocking ip/port %s/%s on protocol udp for %i minutes",
						 dosContext.packet_count_rate, mPacketRateLimit, ip, port, mBanTime);
					if (!isIpWhiteListed(ip)) {
						mThreadPool->Enqueue([&, ip, port] { banIP(ip, port, "udp"); });
						createBanContextAndPostInFuture(ip, port, "udp");
						ev->terminateProcessing(); // the event is discarded
					} else {
						LOGW("IP %s should be banned but wasn't because in white list", ip);
					}
					dosContext.packet_count_rate = 0; // Reset it to not add the iptables rule twice by mistake
				}
			} else {
				LOGW("getnameinfo() failed: %s", gai_strerror(err));
			}
		} else {
			unsigned long packet_count_rate = tport_get_packet_count_rate(tport);
			if (packet_count_rate >= (unsigned long) mPacketRateLimit) {
				sockaddr *addr = tport_get_address(tport)->ai_addr;
				socklen_t len = tport_get_address(tport)->ai_addrlen;
				char ip[NI_MAXHOST], port[NI_MAXSERV];
				int err;

				if ((err = getnameinfo(addr, len, ip, sizeof(ip), port, sizeof(port),
									   NI_NUMERICHOST | NI_NUMERICSERV)) == 0) {
					LOGW("Packet count rate (%lu) >= limit (%i), blocking ip/port %s/%s on protocol tcp for %i minutes",
						 packet_count_rate, mPacketRateLimit, ip, port, mBanTime);
					if (!isIpWhiteListed(ip)) {
						mThreadPool->Enqueue([&, ip, port] { banIP(ip, port, "tcp"); });
						createBanContextAndPostInFuture(ip, port, "tcp");
						ev->terminateProcessing(); // the event is discarded
					} else {
						LOGW("IP %s should be banned but wasn't because in white list", ip);
					}
					tport_reset_packet_count_rate(tport); // Reset it to not add the iptables rule twice by mistake
				} else {
					LOGW("getnameinfo() failed: %s", gai_strerror(err));
				}
			}
		}
	}

<<<<<<< HEAD
	void onResponse(std::shared_ptr<ResponseSipEvent> &ev){
=======
	void onResponse(std::shared_ptr<ResponseSipEvent> &ev) {
>>>>>>> 0ff1dcaa

	};

  public:
	DoSProtection(Agent *ag) : Module(ag) {
		mIptablesVersionChecked = false;
		mIptablesSupportsWait = false;
		mThreadPool = new ThreadPool(1, 1000);
	}

	~DoSProtection() {
		delete mThreadPool;
	}
};

ModuleInfo<DoSProtection>
	DoSProtection::sInfo("DoSProtection",
			    "This module bans user when they are sending too much packets within a given timeframe. "
			    "To see the list of currently banned IPs/ports, use iptables -L. ",
			    ModuleInfoBase::ModuleOid::DoSProtection);<|MERGE_RESOLUTION|>--- conflicted
+++ resolved
@@ -360,11 +360,7 @@
 		}
 	}
 
-<<<<<<< HEAD
-	void onResponse(std::shared_ptr<ResponseSipEvent> &ev){
-=======
 	void onResponse(std::shared_ptr<ResponseSipEvent> &ev) {
->>>>>>> 0ff1dcaa
 
 	};
 
