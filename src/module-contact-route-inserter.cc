--- conflicted
+++ resolved
@@ -73,11 +73,8 @@
 			}
 		}
 	}
-<<<<<<< HEAD
-	virtual void onResponse(shared_ptr<ResponseSipEvent> &ev){
-=======
+
 	virtual void onResponse(shared_ptr<ResponseSipEvent> &ev) {
->>>>>>> 0ff1dcaa
 		const shared_ptr<MsgSip> &ms = ev->getMsgSip();
 		sip_t *sip = ms->getSip();
 		if (mMasqueradeInvites &&
