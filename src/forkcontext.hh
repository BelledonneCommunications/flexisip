--- conflicted
+++ resolved
@@ -82,15 +82,12 @@
 	void init();
 	void processLateTimeout();
 	std::shared_ptr<BranchInfo> _findBestBranch(const int urgentReplies[], bool ignore503And408);
-<<<<<<< HEAD
 	std::shared_ptr<OnContactRegisteredListener> mContactRegisteredListener;
-=======
 	// Request if the fork has other branches with lower priorities to try
 	bool hasNextBranches();
 	// Set the next branches to try and process them
 	void nextBranches();
 	void onNextBranches();
->>>>>>> 7f8239b9
 
   protected:
 	Agent *mAgent;
