/*
	Flexisip, a flexible SIP proxy server with media capabilities.
    Copyright (C) 2010  Belledonne Communications SARL.

    This program is free software: you can redistribute it and/or modify
    it under the terms of the GNU Affero General Public License as
    published by the Free Software Foundation, either version 3 of the
    License, or (at your option) any later version.

    This program is distributed in the hope that it will be useful,
    but WITHOUT ANY WARRANTY; without even the implied warranty of
    MERCHANTABILITY or FITNESS FOR A PARTICULAR PURPOSE.  See the
    GNU Affero General Public License for more details.

    You should have received a copy of the GNU Affero General Public License
    along with this program.  If not, see <http://www.gnu.org/licenses/>.
 */


#include <cstring>
#include <algorithm>
#include <iostream>

#include "lpconfig.h"
#include "configmanager.hh"
#include "common.hh"

#include <functional>

#include <ctime>
#include <sstream>

using namespace::std;


static void camelFindAndReplace(const string &needle, string &haystack) {
	size_t pos;
	while ((pos=haystack.find(needle)) != string::npos) {
		haystack.replace(pos, needle.length(), "");
		if (haystack.length() > pos) {
			stringstream ss;
			ss << char(toupper(haystack.at(pos)));
			haystack.replace(pos, 1, ss.str());
		}
	}
}

string ConfigEntry::sanitize(const string &str){
	string strnew=str;
	camelFindAndReplace("::", strnew);
	camelFindAndReplace("-", strnew);
	return strnew;
}

void ConfigEntry::mibFragment(ostream & ost, string spacing) const{
	string s("OCTET STRING");
	doMibFragment(ost, s, spacing);
}

void ConfigBoolean::mibFragment(ostream & ost, string spacing) const{
	string s("INTEGER { true(1),false(0) }");
	doMibFragment(ost, s, spacing);
}
void ConfigInt::mibFragment(ostream & ost, string spacing) const{
	string s("Integer32");
	doMibFragment(ost, s, spacing);
}
void ConfigString::mibFragment(ostream & ost, string spacing) const{
	ConfigValue::mibFragment(ost, spacing);
}
void ConfigStringList::mibFragment(ostream & ost, string spacing) const{
	ConfigValue::mibFragment(ost, spacing);
}
void ConfigStruct::mibFragment(ostream & ost, string spacing) const{
	string parent = getParent() ? getParent()->getName() : "flexisipMIB";
	ost << spacing << sanitize(getName()) << "	"
			<< "OBJECT IDENTIFIER ::= { "
			<< sanitize(parent) << " "
			<< mOid->getLeaf() << " }" << endl;
}



void ConfigEntry::doMibFragment(ostream & ostr, string &syntax, string spacing) const{
	if (!getParent()) LOGA("no parent found for %s", getName().c_str());
	ostr << spacing << sanitize(getName()) << " OBJECT-TYPE" << endl
			<< spacing << "	SYNTAX" << "	" << syntax << endl
			<< spacing << "	MAX-ACCESS	read-only" << endl
			<< spacing << "	STATUS	current" << endl
			<< spacing << "	DESCRIPTION" << endl
			<< spacing << "	\"" << getHelp() << "\"" << endl
			<< spacing << "	::= { " << sanitize(getParent()->getName()) << " " << mOid->getLeaf() << " }" << endl;
}

ConfigValue::ConfigValue(const std::string &name, ConfigValueType  vt, const std::string &help, const std::string &default_value,oid oid_index)
:  ConfigEntry (name,vt,help,oid_index), mDefaultValue(default_value){

}

void ConfigValue::set(const std::string  &value){
	if (getType()==Boolean){
		if (value!="true" && value!="false" && value!="1" && value!="0"){
			LOGF("Not a boolean: \"%s\" for key \"%s\" ", value.c_str(), getName().c_str());
		}
	}
	mValue=value;
}

void ConfigValue::setDefault(const std::string & value){
	if (getType()==Boolean){
		if (value!="true" && value!="false" && value!="1" && value!="0"){
			LOGF("Not a boolean: \"%s\" for key \"%s\" ", value.c_str(), getName().c_str());
		}
	}
	mDefaultValue=value;
}

const std::string & ConfigValue::get()const{
	return mValue;
}

const std::string & ConfigValue::getDefault()const{
	return mDefaultValue;
}

Oid::Oid(Oid &parent, oid leaf) {
	mOidPath=parent.getValue();
	mOidPath.push_back(leaf);
}

Oid::Oid(vector<oid> path, oid leaf) {
	mOidPath=path;
	mOidPath.push_back(leaf);
}

Oid::Oid(vector<oid> path) {
	mOidPath=path;
}

Oid::~Oid() {
}

ConfigEntry::ConfigEntry(const std::string &name, ConfigValueType type, const std::string &help,oid oid_index) :
				mOid(0),mName(name),mHelp(help),mType(type),mParent(0),mOidLeaf(oid_index){
	if (strchr(name.c_str(),'_'))
		LOGA("Underscores not allowed in config items, please use minus sign.");
}


void ConfigEntry::setParent(ConfigEntry *parent){
	mParent=parent;
	if (mOid) delete mOid;
	mOid = new Oid(parent->getOid(),mOidLeaf);
}

void ConfigValue::setParent(ConfigEntry *parent){
	ConfigEntry::setParent(parent);
#ifdef ENABLE_SNMP
	LOGE("SNMP registering %s %s (as %s)",mOid->getValueAsString().c_str(), mName.c_str(), sanitize(mName).c_str());
	netsnmp_handler_registration *reginfo=netsnmp_create_handler_registration(
			sanitize(mName).c_str(), &ConfigValue::sHandleSnmpRequest,
			(oid *) &mOid->getValue()[0], mOid->getValue().size(),
			HANDLER_CAN_RONLY);
	reginfo->my_reg_void=this;
	int res=netsnmp_register_scalar(reginfo);
	if (res != MIB_REGISTERED_OK) {
		if (res == MIB_DUPLICATE_REGISTRATION) {
			LOGE("Duplicate registration of SNMP %s", mName.c_str());
		} else {
			LOGE("Couldn't register SNMP %s", mName.c_str());
		}
	}
#endif
}

ConfigStruct::ConfigStruct(const std::string &name, const std::string &help,oid oid_index) : ConfigEntry(name,Struct,help,oid_index){

}

void ConfigStruct::setParent(ConfigEntry *parent){
	ConfigEntry::setParent(parent);
#ifdef ENABLE_SNMP
	LOGE("SNMP node %s %s",mOid->getValueAsString().c_str(), mName.c_str());
#endif
}

ConfigEntry * ConfigStruct::addChild(ConfigEntry *c){
	mEntries.push_back(c);
	c->setParent(this);
	return c;
}

void ConfigStruct::addChildrenValues(ConfigItemDescriptor *items){
	int oid_index=10;
	int actual_index;
	for (;items->name!=NULL;items++){
		ConfigValue *val=NULL;
		if (items->oid_leaf == 0) {
			++oid_index;
			actual_index=oid_index;
		} else {
			actual_index=items->oid_leaf;
		}
		switch(items->type){
		case Boolean:
			val=new ConfigBoolean(items->name,items->help,items->default_value,actual_index);
			break;
		case Integer:
			val=new ConfigInt(items->name,items->help,items->default_value,actual_index);
			break;
		case String:
			val=new ConfigString(items->name,items->help,items->default_value,actual_index);
			break;
		case StringList:
			val=new ConfigStringList(items->name,items->help,items->default_value,actual_index);
			break;
		default:
			LOGA("Bad ConfigValue type %u for %s!", items->type, items->name);
			if (items->oid_leaf == 0) --oid_index;
			break;
		}
		addChild(val);
	}
}

struct matchEntryName{
	matchEntryName(const char *name) : mName(name){};
	bool operator()(ConfigEntry* e){
		return strcmp(mName,e->getName().c_str())==0;
	}
	const char *mName;
};

ConfigEntry *ConfigStruct::find(const char *name)const{
	std::list<ConfigEntry*>::const_iterator it=find_if(mEntries.begin(),mEntries.end(),matchEntryName(name));
	if (it!=mEntries.end()) return *it;
	return NULL;
}

struct matchEntryNameApprox{
	matchEntryNameApprox(const char *name) : mName(name){};
	bool operator()(ConfigEntry* e){
		unsigned int i;
		int count=0;
		int min_required=mName.size()-2;
		if (min_required<1) return false;

		for(i=0;i<mName.size();++i){
			if (e->getName().find(mName[i])!=std::string::npos){
				count++;
			}
		}
		if (count>=min_required){
			return true;
		}
		return false;
	}
	const std::string mName;
};

ConfigEntry * ConfigStruct::findApproximate(const char *name)const{
	std::list<ConfigEntry*>::const_iterator it=find_if(mEntries.begin(),mEntries.end(),matchEntryNameApprox(name));
	if (it!=mEntries.end()) return *it;
	return NULL;
}

std::list<ConfigEntry*> &ConfigStruct::getChildren(){
	return mEntries;
}

struct destroy{
	void operator()(ConfigEntry *e){
		delete e;
	}
};

ConfigStruct::~ConfigStruct(){
	for_each(mEntries.begin(),mEntries.end(),destroy());
}


ConfigBoolean::ConfigBoolean(const std::string &name, const std::string &help, const std::string &default_value,oid oid_index)
: ConfigValue(name, Boolean, help, default_value,oid_index){
}

bool ConfigBoolean::read()const{
	if (get()=="true" || get()=="1") return true;
	else if (get()=="false" || get()=="0") return false;
	LOGA("Bad boolean value %s",get().c_str());
	return false;
}


ConfigInt::ConfigInt(const std::string &name, const std::string &help, const std::string &default_value,oid oid_index)
:	ConfigValue(name,Integer,help,default_value,oid_index){
}

int ConfigInt::read()const{
	return atoi(get().c_str());
}

ConfigString::ConfigString(const std::string &name, const std::string &help, const std::string &default_value,oid oid_index)
:	ConfigValue(name,String,help,default_value,oid_index){
}

const std::string & ConfigString::read()const{
	return get();
}


ConfigStringList::ConfigStringList(const std::string &name, const std::string &help, const std::string &default_value,oid oid_index)
:	ConfigValue(name,StringList,help,default_value,oid_index){
}

#define DELIMITERS " \n,"

std::list<std::string>  ConfigStringList::read()const{
	std::list<std::string> retlist;
	char *res=strdup(get().c_str());
	char *saveptr=NULL;
	char *ret=strtok_r(res,DELIMITERS,&saveptr);
	while(ret!=NULL){
		retlist.push_back(std::string(ret));
		ret=strtok_r(NULL,DELIMITERS,&saveptr);
	}
	free(res);
	return retlist;
}


ConfigManager *ConfigManager::sInstance=0;

<<<<<<< HEAD
void ConfigManager::atexit() {
	if (sInstance!=NULL) {
		delete sInstance;
		sInstance = NULL;
	}
=======
static void init_flexisip_snmp() {
#ifdef ENABLE_SNMP
	LOGE("Initializing snmp");

	int syslog = 0; /* change this if you want to use syslog */

	//snmp_set_do_debugging(1);
	/* print log errors to syslog or stderr */
	if (syslog)
		snmp_enable_calllog();
	else
		snmp_enable_stderrlog();

	/* make us a agentx client. */
	netsnmp_ds_set_boolean(NETSNMP_DS_APPLICATION_ID, NETSNMP_DS_AGENT_ROLE, 1);
	//netsnmp_ds_set_string(NETSNMP_DS_APPLICATION_ID,NETSNMP_DS_AGENT_X_SOCKET,"udp:localhost:161");
	netsnmp_ds_set_boolean(NETSNMP_DS_APPLICATION_ID,NETSNMP_DS_AGENT_VERBOSE,0);

	/* initialize tcpip, if necessary */
	SOCK_STARTUP;

	/* initialize the agent library */
	int err=init_agent("flexisip");
	if (err !=0 ) {
		LOGF("error init snmp agent %d", errno);
	}
#endif
>>>>>>> ba270321
}

ConfigManager *ConfigManager::get(){
	if (sInstance==NULL) {
<<<<<<< HEAD
		sInstance=new ConfigManager();
		::atexit(ConfigManager::atexit);
=======
		init_flexisip_snmp();
		sInstance=new ConfigManager();
>>>>>>> ba270321
	}
	return sInstance;
}

static ConfigItemDescriptor global_conf[]={
		{	Boolean	,	"debug"	,	"Outputs very detailed logs",	"false"	},
		{	Boolean	,	"auto-respawn",	"Automatically respawn flexisip in case of abnormal termination (crashes)",	"true"},
		{	StringList	,	"aliases"	,	"List of white space separated host names pointing to this machine. This is to prevent loops while routing SIP messages.", "localhost"},
		{	String	,	"ip-address",	"The public ip address of the proxy.",	"guess"},
		{	String	,	"bind-address",	"The local interface's ip address where to listen. The wildcard (*) means all interfaces.",	"*"},
		{	Integer	,	"port"		,	"UDP/TCP port number to listen for sip messages.",	"5060"},
		config_item_end
};

static ConfigItemDescriptor tls_conf[]={
		{	Boolean	,	"enabled"	,	"Enable SIP/TLS (sips)",	"true"	},
		{	Integer	,	"port",	"The port used for SIP/TLS",	"5061"},
		{	String	,	"certificates-dir", "An absolute path of a directory where TLS certificate can be found. "
				"The private key for TLS server must be in a agent.pem file within this directory" , "/etc/flexisip/tls"	},
				config_item_end
};

RootConfigStruct::RootConfigStruct(const std::string &name, const std::string &help,vector<oid> oid_root_path)
: ConfigStruct(name,help,1) {
	mOid = new Oid(oid_root_path,1);
}
static oid company_id = SNMP_COMPANY_OID;
ConfigManager::ConfigManager() : mConfigRoot("flexisip","This is the default Flexisip configuration file",{1,3,6,1,4,1,company_id}), mReader(&mConfigRoot){
	ConfigStruct *global=new ConfigStruct("global","Some global settings of the flexisip proxy.",GLOBAL_OID_INDEX);
	mConfigRoot.addChild(global);
	global->addChildrenValues(global_conf);
	ConfigStruct *tls=new ConfigStruct("tls","TLS specific parameters.",TLS_OID_INDEX);
	mConfigRoot.addChild(tls);
	tls->addChildrenValues(tls_conf);
}

int ConfigManager::load(const char* configfile){
	return mReader.read(configfile);
}

void ConfigManager::loadStrict(){
	mReader.reload();
	mReader.checkUnread();
}

ConfigStruct *ConfigManager::getRoot(){
	return &mConfigRoot;
}

const ConfigStruct *ConfigManager::getGlobal(){
	return mConfigRoot.get<ConfigStruct>("global");
}

std::ostream &FileConfigDumper::dump(std::ostream & ostr)const {
	return dump2(ostr,mRoot,0);
}

std::ostream & FileConfigDumper::printHelp(std::ostream &os, const std::string &help, const std::string &comment_prefix)const{
	const char *p=help.c_str();
	const char *begin=p;
	const char *origin=help.c_str();
	for(;*p!=0;++p){
		if (p-begin>60 && *p==' '){
			os<<comment_prefix<<" "<<help.substr(begin-origin,p-begin)<<endl;
			p++;
			begin=p;
		}
	}
	os<<comment_prefix<<" "<<help.substr(begin-origin,p-origin)<<endl;
	return os;
}

std::ostream &FileConfigDumper::dump2(std::ostream & ostr, ConfigEntry *entry, int level)const{
	ConfigStruct *cs=dynamic_cast<ConfigStruct*>(entry);
	ConfigValue *val;

	if (cs){
		ostr<<"##"<<endl;
		printHelp(ostr,cs->getHelp(),"##");
		ostr<<"##"<<endl;
		if (level>0){
			ostr<<"["<<cs->getName()<<"]"<<std::endl;
		}else ostr<<std::endl;
		std::list<ConfigEntry*>::iterator it;
		for(it=cs->getChildren().begin();it!=cs->getChildren().end();++it){
			dump2(ostr,*it,level+1);
			ostr<<std::endl;
		}
	}else if ((val=dynamic_cast<ConfigValue*>(entry))!=NULL){
		printHelp(ostr,entry->getHelp(),"#");
		ostr<<"#  Default value: "<<val->getDefault()<<std::endl;
		ostr<<entry->getName()<<"="<<val->getDefault()<<std::endl;
	}
	return ostr;
}

std::ostream &MibDumper::dump(std::ostream & ostr)const {
	const std::time_t t = std::time(NULL);
	char mbstr[100];
	strftime(mbstr, sizeof(mbstr), "%Y%m%d0000Z", std::localtime(&t));

	ostr << "FLEXISIP-MIB DEFINITIONS ::= BEGIN" << endl
			<< "IMPORTS" << endl
			<< "	OBJECT-TYPE, Integer32, MODULE-IDENTITY, enterprises,Counter64  	FROM SNMPv2-SMI" << endl
			<< "	MODULE-COMPLIANCE, OBJECT-GROUP       					FROM SNMPv2-CONF;" << endl
			<< endl

			<< "flexisipMIB MODULE-IDENTITY" << endl
			<< "	LAST-UPDATED \"" << mbstr <<"\"" << endl
			<< "	ORGANIZATION \"belledonne-communications\"" << endl
			<< "	CONTACT-INFO \"postal:   34 Avenue de L'europe 38 100 Grenoble France" << endl
			<< "		email:    contact@belledonne-communications.com\"" << endl
			<< "DESCRIPTION  \"A Flexisip management tree.\"" << endl
			<< "::={ enterprises "<< company_id << " }" << endl
			<< endl;

	dump2(ostr,mRoot,0);
	ostr << "END";
	return ostr;
}

std::ostream &MibDumper::dump2(std::ostream & ostr, ConfigEntry *entry, int level)const{
	ConfigStruct *cs=dynamic_cast<ConfigStruct*>(entry);
	ConfigValue *val;
	string spacing="";
	while (level > 0) {
		spacing += "	";
		--level;
	}
	if (cs){
		std::list<ConfigEntry*>::iterator it;
		cs->mibFragment(ostr, spacing);
		for(it=cs->getChildren().begin();it!=cs->getChildren().end();++it){
			dump2(ostr,*it,level+1);
			ostr<<std::endl;
		}
	}else if ((val=dynamic_cast<ConfigValue*>(entry))!=NULL){
		val->mibFragment(ostr, spacing);
	}
	return ostr;
}

int FileConfigReader::read(const char *filename){
	int err;
	mCfg=lp_config_new(NULL);
	err=lp_config_read_file(mCfg,filename);
	read2(mRoot,0);
	return err;
}

int FileConfigReader::reload(){
	read2(mRoot,0);
	return 0;
}

void FileConfigReader::onUnreadItem(void *p, const char *secname, const char *key, int lineno){
	FileConfigReader *zis=(FileConfigReader*)p;
	zis->onUnreadItem(secname,key,lineno);
}

void FileConfigReader::onUnreadItem(const char *secname, const char *key, int lineno){
	LOGE("Unsupported parameter '%s' in section [%s] at line %i", key, secname, lineno);
	mHaveUnreads=true;
	ConfigEntry *sec=mRoot->find(secname);
	if (sec==NULL){
		sec=mRoot->findApproximate(secname);
		if (sec!=NULL){
			LOGE("Did you meant '[%s]' ?",sec->getName().c_str());
		}
		return;
	}
	ConfigStruct *st=dynamic_cast<ConfigStruct*>(sec);
	if (st){
		ConfigEntry *val=st->find(key);
		if (val==NULL){
			val=st->findApproximate(key);
			if (val!=NULL){
				LOGE("Did you meant '%s' ?",val->getName().c_str());
			}
		}
	}
}

void FileConfigReader::checkUnread(){
	lp_config_for_each_unread (mCfg,onUnreadItem,this);
	if (mHaveUnreads)
		LOGE("Please fix your configuration file.");
}

int FileConfigReader::read2(ConfigEntry *entry, int level){
	ConfigStruct *cs=dynamic_cast<ConfigStruct*>(entry);
	ConfigValue *cv;
	if (cs){
		list<ConfigEntry*> & entries=cs->getChildren();
		list<ConfigEntry*>::iterator it;
		for(it=entries.begin();it!=entries.end();++it){
			read2(*it,level+1);
		}
	}else if ((cv=dynamic_cast<ConfigValue*>(entry))){
		if (level<2){
			LOGF("ConfigValues at root is disallowed.");
		}else if (level==2){
			const char *val=lp_config_get_string(mCfg,cv->getParent()->getName().c_str(),cv->getName().c_str(),cv->getDefault().c_str());
			cv->set(val);
		}else{
			LOGF("The current file format doesn't support recursive subsections.");
		}
	}
	return 0;
}

FileConfigReader::~FileConfigReader(){
	if (mCfg) lp_config_destroy(mCfg);
}



#ifdef ENABLE_SNMP
int ConfigValue::sHandleSnmpRequest(netsnmp_mib_handler *handler,
		netsnmp_handler_registration *reginfo,
		netsnmp_agent_request_info   *reqinfo,
		netsnmp_request_info         *requests)
{
	if (!reginfo->my_reg_void) {
		LOGE("no reg");
		return SNMP_ERR_GENERR;
	}
	else {
		LOGE("got something for %s", reginfo->handlerName);
		ConfigValue *cv=static_cast<ConfigValue*>(reginfo->my_reg_void);
		return cv->handleSnmpRequest(handler, reginfo, reqinfo, requests);
	}
}

int ConfigValue::handleSnmpRequest(netsnmp_mib_handler *handler,
		netsnmp_handler_registration *reginfo,
		netsnmp_agent_request_info   *reqinfo,
		netsnmp_request_info         *requests)
{
	LOGE("str handleSnmpRequest %s -> %s", reginfo->handlerName, get().c_str());

	switch(reqinfo->mode) {
	case MODE_GET:
		return snmp_set_var_typed_value(requests->requestvb, ASN_OCTET_STR,
				(const u_char*) get().c_str(), get().size());
		break;

	default:
		/* we should never get here, so this is a really bad error */
		snmp_log(LOG_ERR, "unknown mode (%d) in handle_bindAddress\n", reqinfo->mode );
		return SNMP_ERR_GENERR;
	}

	return SNMP_ERR_NOERROR;
}


int ConfigBoolean::handleSnmpRequest(netsnmp_mib_handler *handler,
		netsnmp_handler_registration *reginfo,
		netsnmp_agent_request_info   *reqinfo,
		netsnmp_request_info         *requests)
{
	LOGE("bool handleSnmpRequest %s -> %d", reginfo->handlerName, read()?1:0);

	switch(reqinfo->mode) {
	case MODE_GET:
		snmp_set_var_typed_integer(requests->requestvb, ASN_INTEGER, read()?1:0);
		break;
	default:
		/* we should never get here, so this is a really bad error */
		snmp_log(LOG_ERR, "unknown mode (%d)\n", reqinfo->mode );
		return SNMP_ERR_GENERR;
	}

	return SNMP_ERR_NOERROR;
}

int ConfigInt::handleSnmpRequest(netsnmp_mib_handler *handler,
		netsnmp_handler_registration *reginfo,
		netsnmp_agent_request_info   *reqinfo,
		netsnmp_request_info         *requests)
{
	LOGE("hint andleSnmpRequest %s -> %d", reginfo->handlerName, read());

	switch(reqinfo->mode) {
	case MODE_GET:
		snmp_set_var_typed_integer(requests->requestvb, ASN_INTEGER, read());
		break;
	default:
		/* we should never get here, so this is a really bad error */
		snmp_log(LOG_ERR, "unknown mode (%d)\n", reqinfo->mode );
		return SNMP_ERR_GENERR;
	}

	return SNMP_ERR_NOERROR;
}
#endif<|MERGE_RESOLUTION|>--- conflicted
+++ resolved
@@ -156,7 +156,7 @@
 void ConfigValue::setParent(ConfigEntry *parent){
 	ConfigEntry::setParent(parent);
 #ifdef ENABLE_SNMP
-	LOGE("SNMP registering %s %s (as %s)",mOid->getValueAsString().c_str(), mName.c_str(), sanitize(mName).c_str());
+	LOGD("SNMP registering %s %s (as %s)",mOid->getValueAsString().c_str(), mName.c_str(), sanitize(mName).c_str());
 	netsnmp_handler_registration *reginfo=netsnmp_create_handler_registration(
 			sanitize(mName).c_str(), &ConfigValue::sHandleSnmpRequest,
 			(oid *) &mOid->getValue()[0], mOid->getValue().size(),
@@ -180,7 +180,7 @@
 void ConfigStruct::setParent(ConfigEntry *parent){
 	ConfigEntry::setParent(parent);
 #ifdef ENABLE_SNMP
-	LOGE("SNMP node %s %s",mOid->getValueAsString().c_str(), mName.c_str());
+	LOGD("SNMP node %s %s",mOid->getValueAsString().c_str(), mName.c_str());
 #endif
 }
 
@@ -330,13 +330,6 @@
 
 ConfigManager *ConfigManager::sInstance=0;
 
-<<<<<<< HEAD
-void ConfigManager::atexit() {
-	if (sInstance!=NULL) {
-		delete sInstance;
-		sInstance = NULL;
-	}
-=======
 static void init_flexisip_snmp() {
 #ifdef ENABLE_SNMP
 	LOGE("Initializing snmp");
@@ -364,18 +357,20 @@
 		LOGF("error init snmp agent %d", errno);
 	}
 #endif
->>>>>>> ba270321
+}
+
+void ConfigManager::atexit() {
+	if (sInstance!=NULL) {
+		delete sInstance;
+		sInstance = NULL;
+	}
 }
 
 ConfigManager *ConfigManager::get(){
 	if (sInstance==NULL) {
-<<<<<<< HEAD
+		init_flexisip_snmp();
 		sInstance=new ConfigManager();
 		::atexit(ConfigManager::atexit);
-=======
-		init_flexisip_snmp();
-		sInstance=new ConfigManager();
->>>>>>> ba270321
 	}
 	return sInstance;
 }
@@ -562,7 +557,7 @@
 void FileConfigReader::checkUnread(){
 	lp_config_for_each_unread (mCfg,onUnreadItem,this);
 	if (mHaveUnreads)
-		LOGE("Please fix your configuration file.");
+		LOGF("Please fix your configuration file.");
 }
 
 int FileConfigReader::read2(ConfigEntry *entry, int level){
@@ -604,7 +599,7 @@
 		return SNMP_ERR_GENERR;
 	}
 	else {
-		LOGE("got something for %s", reginfo->handlerName);
+		//LOGD("got something for %s", reginfo->handlerName);
 		ConfigValue *cv=static_cast<ConfigValue*>(reginfo->my_reg_void);
 		return cv->handleSnmpRequest(handler, reginfo, reqinfo, requests);
 	}
@@ -615,7 +610,7 @@
 		netsnmp_agent_request_info   *reqinfo,
 		netsnmp_request_info         *requests)
 {
-	LOGE("str handleSnmpRequest %s -> %s", reginfo->handlerName, get().c_str());
+	LOGD("str handleSnmpRequest %s -> %s", reginfo->handlerName, get().c_str());
 
 	switch(reqinfo->mode) {
 	case MODE_GET:
@@ -625,7 +620,7 @@
 
 	default:
 		/* we should never get here, so this is a really bad error */
-		snmp_log(LOG_ERR, "unknown mode (%d) in handle_bindAddress\n", reqinfo->mode );
+		snmp_log(LOG_ERR, "unknown mode (%d) in handleSnmpRequest\n", reqinfo->mode );
 		return SNMP_ERR_GENERR;
 	}
 
@@ -638,7 +633,7 @@
 		netsnmp_agent_request_info   *reqinfo,
 		netsnmp_request_info         *requests)
 {
-	LOGE("bool handleSnmpRequest %s -> %d", reginfo->handlerName, read()?1:0);
+	LOGD("bool handleSnmpRequest %s -> %d", reginfo->handlerName, read()?1:0);
 
 	switch(reqinfo->mode) {
 	case MODE_GET:
@@ -658,7 +653,7 @@
 		netsnmp_agent_request_info   *reqinfo,
 		netsnmp_request_info         *requests)
 {
-	LOGE("hint andleSnmpRequest %s -> %d", reginfo->handlerName, read());
+	LOGD("int handleSnmpRequest %s -> %d", reginfo->handlerName, read());
 
 	switch(reqinfo->mode) {
 	case MODE_GET:
