--- conflicted
+++ resolved
@@ -986,18 +986,9 @@
 		return;
 	}
 	if(url_has_param(url, "gr")) {
-<<<<<<< HEAD
 		char buffer[255] = {0};
 		if (url_param(url->url_params, "gr", buffer, sizeof(buffer)) > 0) {
 			stringstream gruu;
-=======
-		stringstream gruu;
-		char buffer[256];
-		memset(buffer, '\0', sizeof(buffer));
-
-		isize_t result = url_param(url->url_params, "gr", buffer, sizeof(buffer) - 1);
-		if (result > 0) {
->>>>>>> 7f8239b9
 			gruu << "\"<" << buffer << ">\"";
 			doFetchForGruu(url, gruu.str(), recursive
 						   ? make_shared<RecursiveRegistrarDbListener>(this, listener, url)
