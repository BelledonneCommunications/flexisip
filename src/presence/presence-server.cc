/*
	Flexisip, a flexible SIP proxy server with media capabilities.
	Copyright (C) 2010-2015  Belledonne Communications SARL, All rights reserved.

	This program is free software: you can redistribute it and/or modify
	it under the terms of the GNU Affero General Public License as
	published by the Free Software Foundation, either version 3 of the
	License, or (at your option) any later version.

	This program is distributed in the hope that it will be useful,
	but WITHOUT ANY WARRANTY; without even the implied warranty of
	MERCHANTABILITY or FITNESS FOR A PARTICULAR PURPOSE.  See the
	GNU Affero General Public License for more details.

	You should have received a copy of the GNU Affero General Public License
	along with this program.  If not, see <http://www.gnu.org/licenses/>.
*/

#include <algorithm>
#include <string.h>
#include <signal.h>

#include "belle-sip/belle-sip.h"
#if ENABLE_SOCI
	#include "soci/mysql/soci-mysql.h"
#endif

#include "configmanager.hh"
#include "bellesip-signaling-exception.hh"
#include "list-subscription/body-list-subscription.hh"
#if ENABLE_SOCI
	#include "list-subscription/external-list-subscription.hh"
#endif
#include "pidf+xml.hh"
#include "presence-server.hh"
#include "presentity-presenceinformation.hh"
#include "resource-lists.hh"
#include "subscription.hh"

using namespace flexisip;
using namespace pidf;
using namespace std;

void _belle_sip_log(const char *domain, BctbxLogLevel lev, const char *fmt, va_list args){
	LOGV(lev, fmt, args);
}

PresenceServer::Init PresenceServer::sStaticInit;

PresenceServer::Init::Init() {
	ConfigItemDescriptor items[] = {
									{Boolean, "enabled", "Enable presence server", "true"},
									{StringList, "transports",
									 "List of white space separated SIP uris where the presence server must listen. Must not be tls.",
									 "sip:127.0.0.1:5065;transport=tcp"},
									{Integer, "expires", "Publish default expires in second.  by default.", "600"},
									{Integer, "notify-limit", "Max number of presentity sent in a single NOTIFY.  by default.", "200"},
									{Boolean, "leak-detector", "Enable belle-sip leak detector", "false"},
									{Boolean, "long-term-enabled", "Enable long-term presence notifies", "true"},
									{String, "bypass-condition", "If user agent contains it, can bypass extended notifiy verification.", "false"},
									{String, "external-list-subscription-request",
										"Soci SQL request to execute to obtain the list of users corresponding to an external subscription.\n"
										"Named parameters are:\n"
											"-':from' : the uri of the sender of the SUBSCRIBE.\n"
											"-':to' : the uri of the users list the sender want to subscribe to.\n"
										"The use of the :from & :to parameters are mandatory.\n", ""},
									{String, "soci-connection-string", "Connection string to SOCI.", ""},
									{Integer, "max-thread", "Max number threads.", "200"},
									{Integer, "max-thread-queue-size", "Max legnth of threads queue.", "200"},
									config_item_end};
	GenericStruct *s = new GenericStruct("presence-server", "Flexisip presence server parameters.", 0);
	GenericManager::get()->getRoot()->addChild(s);
	s->addChildrenValues(items);
}

PresenceServer::PresenceServer() : PresenceServer(false) {
}

PresenceServer::PresenceServer(bool withThread, su_root_t* root) : ServiceServer(withThread, root){
	auto config = GenericManager::get()->getRoot()->get<GenericStruct>("presence-server");
	/*Enabling leak detector should be done asap.*/
	belle_sip_object_enable_leak_detector(GenericManager::get()->getRoot()->get<GenericStruct>("presence-server")->get<ConfigBoolean>("leak-detector")->read());
	mStack = belle_sip_stack_new(nullptr);
	mProvider = belle_sip_stack_create_provider(mStack, nullptr);
	//bctbx_set_log_handler(_belle_sip_log);
	//belle_sip_set_log_level(BELLE_SIP_LOG_MESSAGE);
	mMaxPresenceInfoNotifiedAtATime = GenericManager::get()->getRoot()->get<GenericStruct>("presence-server")->get<ConfigInt>("notify-limit")->read();

	xercesc::XMLPlatformUtils::Initialize();

	//	if (mConfigManager.load(configFile.c_str())==-1 ) {
	//		throw FLEXISIP_EXCEPTION <<"No configuration file found at [" << configFile << "] Please specify a valid
	//configuration file." ;
	//	}
	belle_sip_listener_callbacks_t listener_callbacks;
	memset(&listener_callbacks, 0, sizeof(listener_callbacks));
	listener_callbacks.process_dialog_terminated =
	(void (*)(void *, const belle_sip_dialog_terminated_event_t *))PresenceServer::processDialogTerminated;
	listener_callbacks.process_io_error =
	(void (*)(void *, const belle_sip_io_error_event_t *))PresenceServer::processIoError;
	listener_callbacks.process_request_event =
	(void (*)(void *, const belle_sip_request_event_t *))PresenceServer::processRequestEvent;
	listener_callbacks.process_response_event =
	(void (*)(void *, const belle_sip_response_event_t *))PresenceServer::processResponseEvent;
	listener_callbacks.process_timeout =
	(void (*)(void *, const belle_sip_timeout_event_t *))PresenceServer::processTimeout;
	listener_callbacks.process_transaction_terminated =
	(void (*)(void *, const belle_sip_transaction_terminated_event_t *))PresenceServer::processTransactionTerminated;
	mListener = belle_sip_listener_create_from_callbacks(&listener_callbacks, this);
	belle_sip_provider_add_sip_listener(mProvider, mListener);

	mDefaultExpires = config->get<ConfigInt>("expires")->read();
	mBypass = config->get<ConfigString>("bypass-condition")->read();
	mEnabled = config->get<ConfigBoolean>("enabled")->read();
	mRequest = config->get<ConfigString>("external-list-subscription-request")->read();

	int maxThreads = config->get<ConfigInt>("max-thread")->read();
	int maxQueueSize = config->get<ConfigInt>("max-thread-queue-size")->read();
	const string &connectionString = config->get<ConfigString>("soci-connection-string")->read();

	mThreadPool = new ThreadPool(maxThreads, maxQueueSize);
#if ENABLE_SOCI
	mConnPool = new soci::connection_pool(maxThreads);

	try {
		for (size_t i = 0; i < size_t(maxThreads); i++) {
			mConnPool->at(i).open("mysql", connectionString);
		}
	} catch (soci::mysql_soci_error const & e) {
		SLOGE << "[SOCI] connection pool open MySQL error: " << e.err_num_ << " " << e.what() << endl;
	} catch (exception const &e) {
		SLOGE << "[SOCI] connection pool open error: " << e.what() << endl;
	}
#endif
}

static void remove_listening_point(belle_sip_listening_point_t* lp,belle_sip_provider_t* prov) {
	belle_sip_provider_remove_listening_point(prov,lp);
}

PresenceServer::~PresenceServer(){
	belle_sip_provider_clean_channels(mProvider);
	const belle_sip_list_t * lps = belle_sip_provider_get_listening_points(mProvider);
	belle_sip_list_t * tmp_list = belle_sip_list_copy(lps);
	belle_sip_list_for_each2 (tmp_list,(void (*)(void*,void*))remove_listening_point,mProvider);
	belle_sip_list_free(tmp_list);

	stop();
	belle_sip_object_unref(mProvider);
	belle_sip_object_unref(mStack);
	belle_sip_object_unref(mListener);
	// must be done before cleaning xerces
	if (mPresenceInformations.size())
		SLOGD << "Still ["<<mPresenceInformations.size()<<"] PresenceInformations referenced, clearing";
	mPresenceInformations.clear();

	if (mPresenceInformationsByEtag.size())
		SLOGD << "Still ["<<mPresenceInformationsByEtag.size()<<"] PresenceInformationsByEtag referenced, clearing";
	mPresenceInformationsByEtag.clear();

	xercesc::XMLPlatformUtils::Terminate();
	belle_sip_object_dump_active_objects();
	belle_sip_object_flush_active_objects();

	delete mThreadPool; // will automatically shut it down, clearing threads
#if ENABLE_SOCI
	delete mConnPool;
#endif
	SLOGD << "Presence server destroyed";
}

void PresenceServer::_init() {
	if (!mEnabled) return;
	GenericStruct *cr = GenericManager::get()->getRoot();
<<<<<<< HEAD
	string get_users_with_phones_request = cr->get<GenericStruct>("module::Authentication")->get<ConfigString>("soci-users-with-phones-request")->read();
	string db_implementation = cr->get<GenericStruct>("module::Authentication")->get<ConfigString>("db-implementation")->read();
=======
	std::string get_users_with_phones_request = cr->get<GenericStruct>("module::Authentication")
												  ->get<ConfigString>("soci-users-with-phones-request")
												  ->read();
	std::string db_implementation = cr->get<GenericStruct>("module::Authentication")
													->get<ConfigString>("db-implementation")
													->read();

>>>>>>> 7f339b36

	if(get_users_with_phones_request == "" && db_implementation != "file") {
		LOGF("Unable to start presence server : soci-users-with-phones-request is not precised in flexisip.conf, please fix it.");
	}

<<<<<<< HEAD
	list<string> transports = cr->get<GenericStruct>("presence-server")->get<ConfigStringList>("transports")->read();
=======
	list<string> transports = cr->get<GenericStruct>("presence-server")
	->get<ConfigStringList>("transports")
	->read();
>>>>>>> 7f339b36

	for (auto it = transports.begin(); it != transports.end(); ++it) {
		string transport = *it;
		if(transport.find("sips") != string::npos || transport.find("transport=tls") != string::npos) {
			LOGF("Unable to start presence server : TLS transport is not supported by the presence server.");
		}
		belle_sip_uri_t *uri = belle_sip_uri_parse(it->c_str());
		if (uri) {
			belle_sip_listening_point_t *lp = belle_sip_stack_create_listening_point(
				mStack, belle_sip_uri_get_host(uri), belle_sip_uri_get_listening_port(uri),
				belle_sip_uri_get_transport_param(uri) ? belle_sip_uri_get_transport_param(uri) : "udp");
			belle_sip_object_unref(uri);
			if (belle_sip_provider_add_listening_point(mProvider, lp))
				throw FLEXISIP_EXCEPTION << "Cannot add lp for [" << *it << "]";
		}
	}
}

void PresenceServer::_run() {
	belle_sip_main_loop_run(belle_sip_stack_get_main_loop(mStack));
}

void PresenceServer::_stop() {
	belle_sip_main_loop_quit(belle_sip_stack_get_main_loop(mStack));
}


void PresenceServer::processDialogTerminated(PresenceServer *thiz, const belle_sip_dialog_terminated_event_t *event) {
	belle_sip_dialog_t *dialog = belle_sip_dialog_terminated_event_get_dialog(event);
	if (belle_sip_dialog_get_application_data(dialog)) {
		Subscription *sub = (Subscription *)belle_sip_dialog_get_application_data(dialog);
		if (dynamic_cast<ListSubscription *>(sub)) {
			SLOGD << "Subscription [" << sub << "] has expired";
			sub->setState(Subscription::State::terminated);
			thiz->removeSubscription(sub->mDialogRef);
		} //else  nothing to be done for now because expire is performed at SubscriptionLevel
		sub->mDialogRef.reset();
	}
}
void PresenceServer::processIoError(PresenceServer *thiz, const belle_sip_io_error_event_t *event) {
	SLOGD << "PresenceServer::processIoError not implemented yet";
}
void PresenceServer::processRequestEvent(PresenceServer *thiz, const belle_sip_request_event_t *event) {
	belle_sip_request_t *request = belle_sip_request_event_get_request(event);
	try {
		if (strcmp(belle_sip_request_get_method(request), "PUBLISH") == 0) {
			thiz->processPublishRequestEvent(event);

		} else if (strcmp(belle_sip_request_get_method(request), "SUBSCRIBE") == 0) {
			thiz->processSubscribeRequestEvent(event);

		} else {
			throw BELLESIP_SIGNALING_EXCEPTION_1(405, BELLE_SIP_HEADER(belle_sip_header_allow_create("PUBLISH")))
				<< "Unsupported method [" << belle_sip_request_get_method(request) << "]";
		}
	} catch (BelleSipSignalingException &e) {
		SLOGE << e.what();
		belle_sip_response_t *resp = belle_sip_response_create_from_request(request, e.getStatusCode());
		for (belle_sip_header_t *header : e.getHeaders())
			belle_sip_message_add_header(BELLE_SIP_MESSAGE(resp), header);
		belle_sip_provider_send_response(thiz->mProvider, resp);
		return;
	} catch (FlexisipException &e2) {
		SLOGE << e2;
		belle_sip_response_t *resp = belle_sip_response_create_from_request(request, 500);
		belle_sip_provider_send_response(thiz->mProvider, resp);
		return;
	} catch (exception &e3) {
		SLOGE << "Unknown exception [" << e3.what() <<" << use FlexisipException instead";
		belle_sip_response_t *resp = belle_sip_response_create_from_request(request, 500);
		belle_sip_provider_send_response(thiz->mProvider, resp);
		return;
	}
}
void PresenceServer::processResponseEvent(PresenceServer *thiz, const belle_sip_response_event_t *event) {
	belle_sip_response_t* resp = belle_sip_response_event_get_response(event);
	int code = belle_sip_response_get_status_code(resp);
	if (code == 407) {
		SLOGE << __FUNCTION__ << ": presence server being challenged by flexisip probably means that flexisip is misconfigured. "
		"Presence server should be a trusted host.";
	} else {
		SLOGD << __FUNCTION__ << " not handled yet for " << code << ": " << belle_sip_response_get_reason_phrase(resp);
	}
}
void PresenceServer::processTimeout(PresenceServer *thiz, const belle_sip_timeout_event_t *event) {
	belle_sip_client_transaction_t *client = belle_sip_timeout_event_get_client_transaction(event);
	if (client && belle_sip_transaction_get_application_data(BELLE_SIP_TRANSACTION(client))) {
		Subscription *subscription = (Subscription *)belle_sip_transaction_get_application_data(BELLE_SIP_TRANSACTION(client));
		thiz->removeSubscription(subscription->mTransactionRef);
		SLOGD << "Removing subscription [" << subscription << "] because no response received";
	}
}
void PresenceServer::processTransactionTerminated(PresenceServer *thiz, const belle_sip_transaction_terminated_event_t *event) {
	belle_sip_client_transaction_t *client = belle_sip_transaction_terminated_event_get_client_transaction(event);
	if(!client)
		return;
	
	Subscription *sub = (Subscription *)belle_sip_transaction_get_application_data(BELLE_SIP_TRANSACTION(client));
	if(sub)
		sub->mTransactionRef.reset();
}

void PresenceServer::processPublishRequestEvent(const belle_sip_request_event_t *event) {
	belle_sip_request_t *request = belle_sip_request_event_get_request(event);
	shared_ptr<PresentityPresenceInformation> presenceInfo;

	/*rfc3903
	 *
	 * 6.  Processing PUBLISH Requests

	 The Event State Compositor (ESC) is a User Agent Server (UAS) that
	 processes and responds to PUBLISH requests, and maintains a list of
	 publications for a given address-of-record.  The ESC has to know
	 (e.g., through configuration) the set of addresses for which it
	 maintains event state.

	 The ESC MUST ignore the Record-Route header field if it is included
	 in a PUBLISH request.  The ESC MUST NOT include a Record-Route header
	 field in any response to a PUBLISH request.  The ESC MUST ignore the
	 Contact header field if one is present in a PUBLISH request.
	 PUBLISH requests with the same Request-URI MUST be processed in the
	 order that they are received.  PUBLISH requests MUST also be
	 processed atomically, meaning that a particular PUBLISH request is
	 either processed completely or not at all.

	 When receiving a PUBLISH request, the ESC follows the steps defining
	 general UAS behavior in Section 8.2 of RFC 3261 [4].  In addition,
	 for PUBLISH specific behavior the ESC follows these steps:

	 1. The ESC inspects the Request-URI to determine whether this request
	 is targeted to a resource for which the ESC is responsible for
	 maintaining event state.  If not, the ESC MUST return a 404 (Not
	 Found) response and skip the remaining steps.

	 It may also be that the Request-URI points to a domain that the
	 ESC is not responsible for.  In that case, the UAS receiving the
	 request can assume the role of a proxy server and forward the
	 request to a more appropriate target.

	 jehan: NOT implemented yet

	 2. The ESC examines the Event header field of the PUBLISH request.
	 If the Event header field is missing or contains an event package
	 which the ESC does not support, the ESC MUST respond to the
	 PUBLISH request with a 489 (Bad Event) response, and skip the
	 remaining steps.
	 */
	belle_sip_header_t *eventHeader = belle_sip_message_get_header(BELLE_SIP_MESSAGE(request), "Event");
	if (!eventHeader)
		throw BELLESIP_SIGNALING_EXCEPTION(489) << "No sip Event for request [" << hex << (long)request << "]";

	if (strcasecmp(belle_sip_header_get_unparsed_value(eventHeader), "Presence") != 0) {
		throw BELLESIP_SIGNALING_EXCEPTION(489) << "Unsuported  Event [" << belle_sip_header_get_unparsed_value(eventHeader)
									   << "for request [" << hex << (long)request << "]";
	}

	/*
	 3. The ESC examines the SIP-If-Match header field of the PUBLISH
	 request for the presence of a request precondition.
	 */
	belle_sip_header_t *sipIfMatch = belle_sip_message_get_header(BELLE_SIP_MESSAGE(request), "SIP-If-Match");
	belle_sip_header_content_type_t *contentType = belle_sip_message_get_header_by_type(request, belle_sip_header_content_type_t);
	string eTag;
	/*
	 *  If the request does not contain a SIP-If-Match header field,
	 the ESC MUST generate and store a locally unique entity-tag for
	 identifying the publication.  This entity-tag is associated
	 with the event-state carried in the body of the PUBLISH
	 request.
	 */
	if (!sipIfMatch) {
		if (!contentType || strcasecmp(belle_sip_header_content_type_get_type(contentType), "application") != 0 ||
			strcasecmp(belle_sip_header_content_type_get_subtype(contentType), "pidf+xml") != 0) {

			throw BELLESIP_SIGNALING_EXCEPTION_1(415, belle_sip_header_create("Accept", "application/pidf+xml"))
				<< "Unsupported media type ["
				<< (contentType ? belle_sip_header_content_type_get_type(contentType) : "not set") << "/"
				<< (contentType ? belle_sip_header_content_type_get_subtype(contentType) : "not set") << "]";
		}

	}
	/*
	 *  Else, if the request has a SIP-If-Match header field, the ESC
	 checks whether the header field contains a single entity-tag.
	 If not, the request is invalid, and the ESC MUST return with a
	 400 (Invalid Request) response and skip the remaining steps.

	 jehan: NOT checked

	 *  Else, the ESC extracts the entity-tag contained in the SIP-If-
	 Match header field and matches that entity-tag against all
	 locally stored entity-tags for this resource and event package.*/
	else {
		eTag = belle_sip_header_get_unparsed_value(sipIfMatch);

		/*      If no match is found, the ESC MUST reject the publication with
		 a response of 412 (Conditional Request Failed), and skip the
		 remaining steps.*/
		if (!(presenceInfo = getPresenceInfo(eTag)))
			throw BELLESIP_SIGNALING_EXCEPTION(412) << "Unknown eTag [" << eTag << " for request [" << hex << (long)request << "]";
	}
	belle_sip_header_expires_t *headerExpires = belle_sip_message_get_header_by_type(request, belle_sip_header_expires_t);
	int expires;
	/*
	 * 4. The ESC processes the Expires header field value from the PUBLISH request.
	 *   If the request has an Expires header field, that value MUST be taken as the requested expiration.
	 *   Else, a locally-configured default value MUST be taken as the requested expiration.
	 *
	 */
	expires = headerExpires ? belle_sip_header_expires_get_expires(headerExpires) : mDefaultExpires;

	/*
	 *  The ESC MAY choose an expiration less than the requested
	 expiration interval.  Only if the requested expiration interval
	 is greater than zero and less than a locally-configured
	 minimum, the ESC MAY reject the publication with a response of
	 423 (Interval Too Brief), and skip the remaining steps.  This
	 response MUST contain a Min-Expires header field that states
	 the minimum expiration interval the ESC is willing to honor.
	 jehan: NOT implemenetd

	 5. The ESC processes the published event state contained in the body
	 of the PUBLISH request.  If the content type of the request does
	 not match the event package, or is not understood by the ESC, the
	 ESC MUST reject the request with an appropriate response, such as
	 415 (Unsupported Media Type), and skip the remainder of the steps.

	 jehan: Already checked

	 *  The ESC stores the event state delivered in the body of the
	 PUBLISH request and identified by the associated entity-tag,
	 updating any existing event state for that entity-tag.  The
	 expiration value is set to the chosen expiration interval.

	 *  If the request has no message body and contained no entity-tag,
	 the ESC SHOULD reject the request with an appropriate response,
	 such as 400 (Invalid Request), and skip the remainder of the
	 steps.  Alternatively, in case either ESC local policy or the
	 event package has defined semantics for an initial publication
	 containing no message body, the ESC MAY accept it.
	 */
	if (!sipIfMatch && belle_sip_message_get_body_size(BELLE_SIP_MESSAGE(request)) <= 0)
		throw BELLESIP_SIGNALING_EXCEPTION(400) << "Publish without eTag must contain a body for request [" << hex << (long)request << "]";

	// At that point, we are safe

	if (belle_sip_message_get_body_size(BELLE_SIP_MESSAGE(request)) > 0) {
		unique_ptr<Xsd::Pidf::Presence> presence_body = nullptr;
		try {
			istringstream data(belle_sip_message_get_body(BELLE_SIP_MESSAGE(request)));
			presence_body = Xsd::Pidf::parsePresence(data, Xsd::XmlSchema::Flags::dont_validate);
		} catch (const Xsd::XmlSchema::Exception &e) {
			ostringstream os;
			os << "Cannot parse body caused by [" << e << "]";
			// todo check error code
			throw BELLESIP_SIGNALING_EXCEPTION_1(400, belle_sip_header_create("Warning", os.str().c_str())) << os.str();
		}

		// check entity
		belle_sip_uri_t *entity = belle_sip_uri_parse(presence_body->getEntity().c_str());
		if (!entity)
			throw BELLESIP_SIGNALING_EXCEPTION(400) << "Invalid presence entity [" << presence_body->getEntity()
										   << "] for request [" << request << "]";
		belle_sip_object_ref(entity); // initial ref = 0;

		belle_sip_header_from_t * from = belle_sip_message_get_header_by_type(request, belle_sip_header_from_t);
		if (!belle_sip_uri_equals(entity, belle_sip_header_address_get_uri(BELLE_SIP_HEADER_ADDRESS(from)))) {
			belle_sip_object_unref(entity);
			throw BELLESIP_SIGNALING_EXCEPTION_1(400,belle_sip_header_create("Warning", "Entity must be same as From")) << "Invalid presence entity [" << presence_body->getEntity()
			<< "] for request [" << request << "] must be same as From";
<<<<<<< HEAD

=======
		}
>>>>>>> 7f339b36

		if (!(presenceInfo = getPresenceInfo(entity))) {
			presenceInfo = make_shared<PresentityPresenceInformation>(entity, *this, belle_sip_stack_get_main_loop(mStack));
			SLOGD << "New Presentity [" << *presenceInfo << "] created from PUBLISH";
			// for (const belle_sip_uri_t* : mPresenceInformations.keys())
			addPresenceInfo(presenceInfo);
		} else {
			SLOGD << "Presentity [" << *presenceInfo << "] found";
		}
		for (shared_ptr<PresentityPresenceInformationListener> listener : presenceInfo->getListeners()) {
			shared_ptr<PresentityPresenceInformation> toPresenceInfo = getPresenceInfo(listener->getTo());
			listener->enableExtendedNotify(toPresenceInfo && toPresenceInfo->findPresenceInfo(presenceInfo));
		}
		eTag = eTag.empty()
			? presenceInfo->putTuples(presence_body->getTuple(), presence_body->getPerson().get(), expires)
			: presenceInfo->updateTuples(presence_body->getTuple(), presence_body->getPerson().get(), eTag, expires);

		belle_sip_object_unref(entity);
	} else {
		/*
		 *  Else, the event state identified by the entity-tag is
		 refreshed, setting the expiration value to the chosen
		 expiration interval.

		 *  If the chosen expiration interval has a special value of "0",
		 the event state identified by the entity-tag MUST be
		 immediately removed.  The ESC MUST NOT store any event state as
		 a result of such a request.
		 */
		presenceInfo = getPresenceInfo(eTag);
		for (shared_ptr<PresentityPresenceInformationListener> listener : presenceInfo->getListeners()) {
			shared_ptr<PresentityPresenceInformation> toPresenceInfo = getPresenceInfo(listener->getTo());
			listener->enableExtendedNotify(toPresenceInfo && toPresenceInfo->findPresenceInfo(presenceInfo));
		}
		if (expires == 0) {
			if (presenceInfo)
				presenceInfo->removeTuplesForEtag(eTag);
			invalidateETag(eTag);
			/*else already expired*/
		} else {
			if (presenceInfo)
				eTag = presenceInfo->refreshTuplesForEtag(eTag, expires);
			else
				throw BELLESIP_SIGNALING_EXCEPTION_1(400, belle_sip_header_create("Warning", "Unknown etag"));
		}
	}
	/*
	 The processing of the PUBLISH request MUST be atomic.  If internal
	 errors (such as the inability to access a back-end database) occur
	 before processing is complete, the publication MUST NOT succeed,
	 and the ESC MUST fail with an appropriate error response, such as
	 504 (Server Time-out), and skip the last step.

	 6. The ESC returns a 200 (OK) response.  The response MUST contain an
	 Expires header field indicating the expiration interval chosen by
	 the ESC.  The response MUST also contain a SIP-ETag header field
	 that contains a single entity-tag identifying the publication.
	 The ESC MUST generate a new entity-tag for each successful
	 publication, replacing any previous entity-tag associated with
	 that event state. The generated entity-tag MUST be unique from any
	 other entity-tags currently assigned to event state associated
	 with that Request-URI, and MUST be different from any entity-tag
	 assigned previously to event state for that Request-URI.  See
	 Section 8.3 for more information on the ESC handling of entity-
	 tags.
	 * */

	belle_sip_response_t *resp = belle_sip_response_create_from_request(request, 200);
	if (expires > 0) {
		belle_sip_message_add_header(BELLE_SIP_MESSAGE(resp), belle_sip_header_create("SIP-ETag", eTag.c_str()));
		belle_sip_message_add_header(BELLE_SIP_MESSAGE(resp),
									 (BELLE_SIP_HEADER(belle_sip_header_expires_create(expires))));
	}
	belle_sip_server_transaction_t *server_transaction =
		belle_sip_provider_create_server_transaction(mProvider, request);
	belle_sip_server_transaction_send_response(server_transaction, resp);
}

void PresenceServer::processSubscribeRequestEvent(const belle_sip_request_event_t *event) {
	belle_sip_request_t *request = belle_sip_request_event_get_request(event);

	/*
	 3.1.6.1. Initial SUBSCRIBE Transaction Processing

	 In no case should a SUBSCRIBE transaction extend for any longer than
	 the time necessary for automated processing.  In particular,
	 notifiers MUST NOT wait for a user response before returning a final
	 response to a SUBSCRIBE request.

	 This requirement is imposed primarily to prevent the non-INVITE
	 transaction timeout timer F (see [1]) from firing during the
	 SUBSCRIBE transaction, since interaction with a user would often
	 exceed 64*T1 seconds.

	 The notifier SHOULD check that the event package specified in the
	 "Event" header is understood.  If not, the notifier SHOULD return a
	 "489 Bad Event" response to indicate that the specified event/event
	 class is not understood.
	 */
	belle_sip_header_event_t *header_event = belle_sip_message_get_header_by_type(request, belle_sip_header_event_t);
	belle_sip_header_user_agent_t *user_agent = belle_sip_message_get_header_by_type(request, belle_sip_header_user_agent_t);
	bool bypass = false;
	if(user_agent) {
		char cchar[100];
		belle_sip_header_user_agent_get_products_as_string(user_agent, cchar, sizeof(cchar));
		if(strcasestr(cchar, mBypass.c_str()) && strcmp(mBypass.c_str(), "false") != 0) {
			bypass = true;
		}
	}
	if (!header_event)
		throw BELLESIP_SIGNALING_EXCEPTION_1(400, belle_sip_header_create("Warning", "No Event package")) << "No Event package";

	if (strcmp("presence", belle_sip_header_event_get_package_name(header_event)) != 0)
		throw BELLESIP_SIGNALING_EXCEPTION(489) << "Unexpected Event package ["
									   << belle_sip_header_event_get_package_name(header_event) << "]";

	/*
	 The notifier SHOULD also perform any necessary authentication and
	 authorization per its local policy.  See section 3.1.6.3.

	 The notifier MAY also check that the duration in the "Expires" header
	 is not too small.  If and only if the expiration interval is greater
	 than zero AND smaller than one hour AND less than a notifier-
	 configured minimum, the notifier MAY return a "423 Interval too
	 small" error which contains a "Min-Expires" header field.  The "Min-
	 Expires" header field is described in SIP [1].

	 //jehan not checked

	 If the notifier is able to immediately determine that it understands
	 the event package, that the authenticated subscriber is authorized to
	 subscribe, and that there are no other barriers to creating the
	 subscription, it creates the subscription and a dialog (if
	 necessary), and returns a "200 OK" response (unless doing so would
	 reveal authorization policy in an undesirable fashion; see section
	 5.2.).

	 //jehan not checked yet


	 If the notifier cannot immediately create the subscription (e.g., it
	 needs to wait for user input for authorization, or is acting for
	 another node which is not currently reachable), or wishes to mask
	 authorization policy, it will return a "202 Accepted" response.  This
	 response indicates that the request has been received and understood,
	 but does not necessarily imply that the subscription has been
	 authorized yet.

	 When a subscription is created in the notifier, it stores the event
	 package name and the "Event" header "id" parameter (if present) as
	 part of the subscription information.

	 The "Expires" values present in SUBSCRIBE 200-class responses behave
	 in the same way as they do in REGISTER responses: the server MAY
	 shorten the interval, but MUST NOT lengthen it.

	 If the duration specified in a SUBSCRIBE message is unacceptably
	 short, the notifier may be able to send a 423 response, as
	 described earlier in this section.

	 200-class responses to SUBSCRIBE requests will not generally contain
	 any useful information beyond subscription duration; their primary
	 purpose is to serve as a reliability mechanism.  State information
	 will be communicated via a subsequent NOTIFY request from the
	 notifier.

	 The other response codes defined in SIP [1] may be used in response
	 to SUBSCRIBE requests, as appropriate.
	 */
	belle_sip_server_transaction_t *server_transaction = belle_sip_provider_create_server_transaction(mProvider, request);
	belle_sip_dialog_t *dialog = belle_sip_request_event_get_dialog(event);
	if (!dialog)
		dialog = belle_sip_provider_create_dialog(mProvider, BELLE_SIP_TRANSACTION(server_transaction));

	if (!dialog)
		throw BELLESIP_SIGNALING_EXCEPTION(481) << "Cannot create dialog from request ["<< request << "]";

	belle_sip_header_expires_t *headerExpires = belle_sip_message_get_header_by_type(request, belle_sip_header_expires_t);
	int expires = headerExpires ? belle_sip_header_expires_get_expires(headerExpires) : 3600; // rfc3856, default value
	belle_sip_header_t *acceptEncodingHeader = belle_sip_message_get_header(BELLE_SIP_MESSAGE(request), "Accept-Encoding");
	switch (belle_sip_dialog_get_state(dialog)) {
		case BELLE_SIP_DIALOG_NULL: {
			belle_sip_header_supported_t *supported =
				belle_sip_message_get_header_by_type(BELLE_SIP_MESSAGE(request), belle_sip_header_supported_t);
			belle_sip_header_content_disposition_t *content_disposition = belle_sip_message_get_header_by_type(
				BELLE_SIP_MESSAGE(request), belle_sip_header_content_disposition_t);
			// first create the dialog
			belle_sip_response_t *resp = belle_sip_response_create_from_request(request, 200);
			belle_sip_object_ref(resp);
			belle_sip_message_add_header(BELLE_SIP_MESSAGE(resp), BELLE_SIP_HEADER(belle_sip_header_expires_create(expires)));

			// List subscription
			if (supported && belle_sip_list_find_custom(belle_sip_header_supported_get_supported(supported), (belle_sip_compare_func)strcasecmp, "eventlist")) {
				SLOGD << "Subscribe for resource list " << "for dialog [" << BELLE_SIP_OBJECT(dialog) << "]";
				// will be release when last PresentityPresenceInformationListener is released
				shared_ptr<ListSubscription> listSubscription;
				belle_sip_header_content_type_t *contentType = belle_sip_message_get_header_by_type(request, belle_sip_header_content_type_t);
				auto listAvailableLambda = [this, bypass, acceptEncodingHeader, server_transaction, resp, dialog] (shared_ptr<ListSubscription> listSubscription) {
					if (acceptEncodingHeader)
						listSubscription->setAcceptEncodingHeader(acceptEncodingHeader);

					if (!belle_sip_dialog_get_application_data(dialog)) {
						listSubscription->mDialogRef = listSubscription;
						belle_sip_dialog_set_application_data(dialog, listSubscription.get());
					}
					// send 200ok late to allow deeper analysis of request
					belle_sip_server_transaction_send_response(server_transaction, resp);
					for (auto &listener : listSubscription->getListeners())
						listener->enableBypass(bypass); //expiration is handled by dialog

					addOrUpdateListeners(listSubscription->getListeners());
					listSubscription->notify(true);
					belle_sip_object_unref(resp);
				};
				if (!contentType) { // case of rfc4662 (list subscription without resource list in body)
#if ENABLE_SOCI
					listSubscription = make_shared<ExternalListSubscription>(
						expires,
						server_transaction,
						mProvider,
						mMaxPresenceInfoNotifiedAtATime,
						listAvailableLambda,
						mRequest,
						mConnPool,
						mThreadPool
					);
#else
					goto error;
#endif
				} else if ( // case of rfc5367 (list subscription with resource list in body)
					content_disposition &&
					(strcasecmp(belle_sip_header_content_disposition_get_content_disposition(content_disposition), "recipient-list") == 0) &&
					strcasecmp(belle_sip_header_content_type_get_type(contentType), "application") == 0 &&
					strcasecmp(belle_sip_header_content_type_get_subtype(contentType), "resource-lists+xml") == 0
				) {
					listSubscription = make_shared<BodyListSubscription>(
						expires,
						server_transaction,
						mProvider,
						mMaxPresenceInfoNotifiedAtATime,
						listAvailableLambda
					);
				} else { // Unsuported
#if !ENABLE_SOCI
error:
#endif
					belle_sip_object_unref(resp);
					throw BELLESIP_SIGNALING_EXCEPTION_1(415, belle_sip_header_create("Accept", "application/resource-lists+xml")) << "Unsupported media type ["
						<< (contentType ? belle_sip_header_content_type_get_type(contentType) : "not set") << "/"
						<< (contentType ? belle_sip_header_content_type_get_subtype(contentType) : "not set") << "]";
				}
				listSubscription->mDialogRef = listSubscription;
				belle_sip_dialog_set_application_data(dialog, listSubscription.get());
			} else { // Simple subscription
				shared_ptr<PresentityPresenceInformationListener> subscription =
					make_shared<PresenceSubscription>(expires, belle_sip_request_get_uri(request), dialog, mProvider);
				shared_ptr<Subscription> sub = dynamic_pointer_cast<Subscription>(subscription);
				sub->mDialogRef = sub;
				belle_sip_dialog_set_application_data(dialog, sub.get());
				SLOGD << " setting sub pointer [" << belle_sip_dialog_get_application_data(dialog) << "] to dialog [" << dialog << "]";
				// send 200ok late to allow deeper anylise of request
				belle_sip_server_transaction_send_response(server_transaction, resp);
				subscription->enableBypass(bypass);
				addOrUpdateListener(subscription, expires);
			}

			break;
		}
		case BELLE_SIP_DIALOG_CONFIRMED: {
			Subscription *subscription = nullptr;
			if (belle_sip_dialog_get_application_data(dialog)) {
				subscription = (Subscription *) belle_sip_dialog_get_application_data(dialog);
			}

			//			RFC 3265
			//			3.1.4.2. Refreshing of Subscriptions
			//
			//			 At any time before a subscription expires, the subscriber may refresh
			//			 the timer on such a subscription by sending another SUBSCRIBE request
			//			 on the same dialog as the existing subscription, and with the same
			//			 "Event" header "id" parameter (if one was present in the initial
			//			 subscription).  The handling for such a request is the same as for
			//			 the initial creation of a subscription except as described below.
			//
			//			 If the initial SUBSCRIBE message contained an "id" parameter on
			//			 the "Event" header, then refreshes of the subscription must also
			//			 contain an identical "id" parameter; they will otherwise be
			//			 considered new subscriptions in an existing dialog.
			//
			// FIXME not checked yet,

			//			 If a SUBSCRIBE request to refresh a subscription receives a "481"
			//			 response, this indicates that the subscription has been terminated
			//			 and that the subscriber did not receive notification of this fact.
			//			 In this case, the subscriber should consider the subscription
			//			 invalid.  If the subscriber wishes to re-subscribe to the state, he
			//			 does so by composing an unrelated initial SUBSCRIBE request with a
			//			 freshly-generated Call-ID and a new, unique "From" tag (see section
			//			 3.1.4.1.)

			if (!subscription || subscription->getState() == Subscription::State::terminated) {
				throw BELLESIP_SIGNALING_EXCEPTION(481) << "Subscription [" << hex << subscription << "] for dialog ["
											   << BELLE_SIP_OBJECT(dialog) << "] already in terminated state";
			}

			//			 If a SUBSCRIBE request to refresh a subscription fails with a non-481
			//			 response, the original subscription is still considered valid for the
			//			 duration of the most recently known "Expires" value as negotiated by
			//			 SUBSCRIBE and its response, or as communicated by NOTIFY in the
			//			 "Subscription-State" header "expires" parameter.
			//
			//			 Note that many such errors indicate that there may be a problem
			//			 with the network or the notifier such that no further NOTIFY
			//			 messages will be received.
			//

			belle_sip_response_t *resp = belle_sip_response_create_from_request(request, 200);
			belle_sip_server_transaction_send_response(server_transaction, resp);

			if (expires == 0) {
				removeSubscription(subscription->mDialogRef);
			} else {
				// update expires
				subscription->increaseExpirationTime(expires);
				if (dynamic_pointer_cast<PresentityPresenceInformationListener>(subscription->mDialogRef)) {
					shared_ptr<PresentityPresenceInformationListener> listener = dynamic_pointer_cast<PresentityPresenceInformationListener>(subscription->mDialogRef);
					addOrUpdateListener(listener, expires);
				} else {
					// list subscription case
					shared_ptr<ListSubscription> listSubscription = dynamic_pointer_cast<ListSubscription>(subscription->mDialogRef);
					for (shared_ptr<PresentityPresenceInformationListener> &listener : listSubscription->getListeners()) {
						listener->enableBypass(bypass); //expiration is handled by dialog
					}
					addOrUpdateListeners(listSubscription->getListeners(), expires);
				}
			}
			break;
		}

		default: {
			throw BELLESIP_SIGNALING_EXCEPTION(400) << "Unexpected request [" << hex << (long)request << "for dialog ["
										   << hex << (long)dialog << "in state [" << belle_sip_dialog_state_to_string(belle_sip_dialog_get_state(dialog));
		}
	}
}

const std::shared_ptr<PresentityPresenceInformation> PresenceServer::getPresenceInfo(const string &eTag) const {
	auto presenceInformationsByEtagIt = mPresenceInformationsByEtag.find(eTag);
	return (presenceInformationsByEtagIt == mPresenceInformationsByEtag.end()) ? nullptr : presenceInformationsByEtagIt->second;

}

void PresenceServer::addPresenceInfo(const shared_ptr<PresentityPresenceInformation> &presenceInfo) {
	if (getPresenceInfo(presenceInfo->getEntity()))
		throw FLEXISIP_EXCEPTION << "Presence information element already exist for" << presenceInfo;

	mPresenceInformations[presenceInfo->getEntity()] = presenceInfo;
}

<<<<<<< HEAD
void PresenceServer::addPresenceInfoObserver(const shared_ptr<PresenceInfoObserver> &observer) {
=======
void PresenceServer::addPresenceInfoObserver(const std::shared_ptr<PresenceInfoObserver> &observer) {
>>>>>>> 7f339b36
	mPresenceInfoObservers.push_back(observer);
}

void PresenceServer::removePresenceInfoObserver(const shared_ptr<PresenceInfoObserver> &listener) {
	auto it = find(mPresenceInfoObservers.begin(), mPresenceInfoObservers.end(), listener);
	if (it != mPresenceInfoObservers.end()) {
		mPresenceInfoObservers.erase(it);
	} else {
		SLOGW << "No such listener " << listener << " registered, ignoring.";
	}
}



shared_ptr<PresentityPresenceInformation> PresenceServer::getPresenceInfo(const belle_sip_uri_t *identity) const {
	auto presenceEntityInformationIt = mPresenceInformations.find(identity);
	return (presenceEntityInformationIt == mPresenceInformations.end()) ? nullptr : presenceEntityInformationIt->second;
}

void PresenceServer::invalidateETag(const string &eTag) {
	auto presenceInformationsByEtagIt = mPresenceInformationsByEtag.find(eTag);
	if (presenceInformationsByEtagIt != mPresenceInformationsByEtag.end()) {
		const shared_ptr<PresentityPresenceInformation> presenceInfo = presenceInformationsByEtagIt->second;
		if (presenceInfo->getNumberOfListeners() == 0  && presenceInfo->getNumberOfInformationElements() == 0) {
			SLOGD << "Presentity [" << *presenceInfo << "] no longuer referenced by any SUBSCRIBE nor PUBLISH, removing";
			mPresenceInformations.erase(presenceInfo->getEntity());
		}
		mPresenceInformationsByEtag.erase(eTag);
		SLOGD <<"Etag manager size ["<<mPresenceInformationsByEtag.size()<<"]";
	}

}
void PresenceServer::modifyEtag(const string &oldEtag, const string &newEtag) {
	auto presenceInformationsByEtagIt = mPresenceInformationsByEtag.find(oldEtag);
	if (presenceInformationsByEtagIt == mPresenceInformationsByEtag.end())
		throw FLEXISIP_EXCEPTION << "Unknown etag [" << oldEtag << "]";
	mPresenceInformationsByEtag[newEtag] = presenceInformationsByEtagIt->second;
	mPresenceInformationsByEtag.erase(oldEtag);
}

void PresenceServer::addEtag(const shared_ptr<PresentityPresenceInformation> &info, const string &etag) {
	auto presenceInformationsByEtagIt = mPresenceInformationsByEtag.find(etag);
	if (presenceInformationsByEtagIt != mPresenceInformationsByEtag.end())
		throw FLEXISIP_EXCEPTION << "Already existing etag [" << etag << "] use PresenceServer::modifyEtag instead ";
	mPresenceInformationsByEtag[etag] = info;
	SLOGD <<"Etag manager size ["<<mPresenceInformationsByEtag.size()<<"]";
}

void PresenceServer::addOrUpdateListener(shared_ptr<PresentityPresenceInformationListener> &listener) {
	addOrUpdateListener(listener,-1);
}
void PresenceServer::addOrUpdateListener(shared_ptr<PresentityPresenceInformationListener> &listener, int expires) {
<<<<<<< HEAD
	shared_ptr<PresentityPresenceInformation> presenceInfo = getPresenceInfo(listener->getPresentityUri());

	if (!presenceInfo) {
=======
	std::shared_ptr<PresentityPresenceInformation> presenceInfo = getPresenceInfo(listener->getPresentityUri());

	if (presenceInfo == NULL) {
>>>>>>> 7f339b36
		/*no information available yet, but creating entry to be able to register subscribers*/
		presenceInfo = make_shared<PresentityPresenceInformation>(listener->getPresentityUri(), *this,
															 belle_sip_stack_get_main_loop(mStack));
		SLOGD << "New Presentity [" << *presenceInfo << "] created from SUBSCRIBE";
		addPresenceInfo(presenceInfo);
	}

	//notify observers that a listener is added or updated
	for (auto &listener : mPresenceInfoObservers) {
		listener->onListenerEvent(presenceInfo);
	}

	shared_ptr<PresentityPresenceInformation> toPresenceInfo = getPresenceInfo(listener->getTo());
	presenceInfo->addListenerIfNecessary(listener);
	listener->enableExtendedNotify(toPresenceInfo && toPresenceInfo->findPresenceInfo(presenceInfo));

	if (expires > 0)
		presenceInfo->addOrUpdateListener(listener, expires);
	else
		presenceInfo->addOrUpdateListener(listener);

}

void PresenceServer::addOrUpdateListeners(list<shared_ptr<PresentityPresenceInformationListener>> &listeners) {
	addOrUpdateListeners(listeners,-1);
}
void PresenceServer::addOrUpdateListeners(list<shared_ptr<PresentityPresenceInformationListener>> &listeners, int expires) {
	list<shared_ptr<PresentityPresenceInformation>> presenceInfos;
	for (shared_ptr<PresentityPresenceInformationListener> &listener : listeners) {
		shared_ptr<PresentityPresenceInformation> presenceInfo = getPresenceInfo(listener->getPresentityUri());
		if (!presenceInfo) {
			/*no information available yet, but creating entry to be able to register subscribers*/
			presenceInfo = make_shared<PresentityPresenceInformation>(listener->getPresentityUri(), *this,
																  belle_sip_stack_get_main_loop(mStack));
			SLOGD << "New Presentity [" << *presenceInfo << "] created from SUBSCRIBE";
			addPresenceInfo(presenceInfo);
		}

		shared_ptr<PresentityPresenceInformation> toPresenceInfo = getPresenceInfo(listener->getTo());
		presenceInfo->addListenerIfNecessary(listener);
		listener->enableExtendedNotify(toPresenceInfo && toPresenceInfo->findPresenceInfo(presenceInfo));

		if (expires > 0)
			presenceInfo->addOrUpdateListener(listener, expires);
		else
			presenceInfo->addOrUpdateListener(listener);

		presenceInfos.push_back(presenceInfo);
	}

	//notify observers that a listener is added or updated
	for (auto &listener : mPresenceInfoObservers) {
			listener->onListenerEvents(presenceInfos);
	}
}
void PresenceServer::removeListener(const shared_ptr<PresentityPresenceInformationListener> &listener) {
	const shared_ptr<PresentityPresenceInformation> presenceInfo = getPresenceInfo(listener->getPresentityUri());
	if (presenceInfo) {
		presenceInfo->removeListener(listener);
		if (presenceInfo->getNumberOfListeners() == 0  && presenceInfo->getNumberOfInformationElements() == 0) {
			SLOGD << "Presentity [" << *presenceInfo << "] no longer referenced by any SUBSCRIBE nor PUBLISH, removing";
			mPresenceInformations.erase(presenceInfo->getEntity());
		}
	} else
		SLOGI << "No presence info for this entity [" << listener->getPresentityUri() << "]/[" << hex
			  << (long)&listener << "]";
}

void PresenceServer::removeSubscription(shared_ptr<Subscription> &subscription) {
	subscription->setState(Subscription::State::terminated);
	if (dynamic_pointer_cast<PresenceSubscription>(subscription)) {
		shared_ptr<PresentityPresenceInformationListener> listener =
			dynamic_pointer_cast<PresentityPresenceInformationListener >(subscription);
		removeListener(listener);
	} else {
		// list subscription case
		shared_ptr<ListSubscription> listSubscription = dynamic_pointer_cast<ListSubscription >(subscription);
		for (shared_ptr<PresentityPresenceInformationListener> listener : listSubscription->getListeners()) {
			removeListener(listener);
		}
		listSubscription->notify(0); // to trigger final notify
	}
}

belle_sip_main_loop_t* PresenceServer::getBelleSipMainLoop() {
	return belle_sip_stack_get_main_loop(mStack);
}<|MERGE_RESOLUTION|>--- conflicted
+++ resolved
@@ -172,30 +172,14 @@
 void PresenceServer::_init() {
 	if (!mEnabled) return;
 	GenericStruct *cr = GenericManager::get()->getRoot();
-<<<<<<< HEAD
 	string get_users_with_phones_request = cr->get<GenericStruct>("module::Authentication")->get<ConfigString>("soci-users-with-phones-request")->read();
 	string db_implementation = cr->get<GenericStruct>("module::Authentication")->get<ConfigString>("db-implementation")->read();
-=======
-	std::string get_users_with_phones_request = cr->get<GenericStruct>("module::Authentication")
-												  ->get<ConfigString>("soci-users-with-phones-request")
-												  ->read();
-	std::string db_implementation = cr->get<GenericStruct>("module::Authentication")
-													->get<ConfigString>("db-implementation")
-													->read();
-
->>>>>>> 7f339b36
 
 	if(get_users_with_phones_request == "" && db_implementation != "file") {
 		LOGF("Unable to start presence server : soci-users-with-phones-request is not precised in flexisip.conf, please fix it.");
 	}
 
-<<<<<<< HEAD
 	list<string> transports = cr->get<GenericStruct>("presence-server")->get<ConfigStringList>("transports")->read();
-=======
-	list<string> transports = cr->get<GenericStruct>("presence-server")
-	->get<ConfigStringList>("transports")
-	->read();
->>>>>>> 7f339b36
 
 	for (auto it = transports.begin(); it != transports.end(); ++it) {
 		string transport = *it;
@@ -292,7 +276,7 @@
 	belle_sip_client_transaction_t *client = belle_sip_transaction_terminated_event_get_client_transaction(event);
 	if(!client)
 		return;
-	
+
 	Subscription *sub = (Subscription *)belle_sip_transaction_get_application_data(BELLE_SIP_TRANSACTION(client));
 	if(sub)
 		sub->mTransactionRef.reset();
@@ -466,11 +450,7 @@
 			belle_sip_object_unref(entity);
 			throw BELLESIP_SIGNALING_EXCEPTION_1(400,belle_sip_header_create("Warning", "Entity must be same as From")) << "Invalid presence entity [" << presence_body->getEntity()
 			<< "] for request [" << request << "] must be same as From";
-<<<<<<< HEAD
-
-=======
-		}
->>>>>>> 7f339b36
+		}
 
 		if (!(presenceInfo = getPresenceInfo(entity))) {
 			presenceInfo = make_shared<PresentityPresenceInformation>(entity, *this, belle_sip_stack_get_main_loop(mStack));
@@ -830,11 +810,7 @@
 	mPresenceInformations[presenceInfo->getEntity()] = presenceInfo;
 }
 
-<<<<<<< HEAD
 void PresenceServer::addPresenceInfoObserver(const shared_ptr<PresenceInfoObserver> &observer) {
-=======
-void PresenceServer::addPresenceInfoObserver(const std::shared_ptr<PresenceInfoObserver> &observer) {
->>>>>>> 7f339b36
 	mPresenceInfoObservers.push_back(observer);
 }
 
@@ -887,15 +863,9 @@
 	addOrUpdateListener(listener,-1);
 }
 void PresenceServer::addOrUpdateListener(shared_ptr<PresentityPresenceInformationListener> &listener, int expires) {
-<<<<<<< HEAD
 	shared_ptr<PresentityPresenceInformation> presenceInfo = getPresenceInfo(listener->getPresentityUri());
 
 	if (!presenceInfo) {
-=======
-	std::shared_ptr<PresentityPresenceInformation> presenceInfo = getPresenceInfo(listener->getPresentityUri());
-
-	if (presenceInfo == NULL) {
->>>>>>> 7f339b36
 		/*no information available yet, but creating entry to be able to register subscribers*/
 		presenceInfo = make_shared<PresentityPresenceInformation>(listener->getPresentityUri(), *this,
 															 belle_sip_stack_get_main_loop(mStack));
