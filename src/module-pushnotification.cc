/*
	Flexisip, a flexible SIP proxy server with media capabilities.
	Copyright (C) 2010-2015  Belledonne Communications SARL, All rights reserved.

	This program is free software: you can redistribute it and/or modify
	it under the terms of the GNU Affero General Public License as
	published by the Free Software Foundation, either version 3 of the
	License, or (at your option) any later version.

	This program is distributed in the hope that it will be useful,
	but WITHOUT ANY WARRANTY; without even the implied warranty of
	MERCHANTABILITY or FITNESS FOR A PARTICULAR PURPOSE.  See the
	GNU Affero General Public License for more details.

	You should have received a copy of the GNU Affero General Public License
	along with this program.  If not, see <http://www.gnu.org/licenses/>.
*/

#include "module.hh"
#include "agent.hh"
#include "event.hh"
#include "transaction.hh"
#include "pushnotification/pushnotificationservice.hh"
#include "pushnotification/applepush.hh"
#include "pushnotification/genericpush.hh"
#include "pushnotification/googlepush.hh"
#include "pushnotification/microsoftpush.hh"
#include "pushnotification/firebasepush.hh"
#include "forkcallcontext.hh"

#include <map>
#include <sofia-sip/msg_mime.h>
#include <sofia-sip/sip_status.h>

using namespace std;

class PushNotification;

class PushNotificationContext : public enable_shared_from_this<PushNotificationContext> {
private:
	su_timer_t *mTimer; // timer after which push is sent
	su_timer_t *mEndTimer; // timer after which push is cleared from global map.
	PushNotification *mModule;
	shared_ptr<PushNotificationRequest> mPushNotificationRequest;
	shared_ptr<ForkCallContext> mForkContext;
	string mKey; // unique key for the push notification, identifiying the device and the call.
	bool mSendRinging;
	void onTimeout();
	void onError(const string &errormsg);
	void onEnd();
	void clear();

	static void __timer_callback(su_root_magic_t *magic, su_timer_t *t, su_timer_arg_t *arg);
	static void __end_timer_callback(su_root_magic_t *magic, su_timer_t *t, su_timer_arg_t *arg);

public:
	PushNotificationContext(
		const shared_ptr<OutgoingTransaction> &transaction, PushNotification *module,
		const shared_ptr<PushNotificationRequest> &pnr, const string &pnKey
	);
	~PushNotificationContext();
	void start(int seconds, bool sendRinging);
	void cancel();
	const string &getKey() const {
		return mKey;
	}
};

class PushNotification : public Module, public ModuleToolbox {
public:
	PushNotification(Agent *ag);
	virtual ~PushNotification();
	void onDeclare(GenericStruct *module_config);
	virtual void onRequest(std::shared_ptr<RequestSipEvent> &ev);
	virtual void onResponse(std::shared_ptr<ResponseSipEvent> &ev);
	virtual void onLoad(const GenericStruct *mc);
	PushNotificationService *getService() const {
		return mPNS;
	}
	void clearNotification(const shared_ptr<PushNotificationContext> &ctx);

private:
	bool needsPush(const sip_t *sip);
	void makePushNotification(const shared_ptr<MsgSip> &ms, const shared_ptr<OutgoingTransaction> &transaction);
	map<string, shared_ptr<PushNotificationContext>> mPendingNotifications; // map of pending push notifications. Its
																			// purpose is to avoid sending multiples
																			// notifications for the same call attempt
																			// to a given device.
	static ModuleInfo<PushNotification> sInfo;
	url_t *mExternalPushUri;
	string mExternalPushMethod;
	int mTimeout;
	int mTtl;
	map<string, string> mGoogleKeys;
	map<string, string> mFirebaseKeys;
	PushNotificationService *mPNS;
	StatCounter64 *mCountFailed;
	StatCounter64 *mCountSent;
	bool mNoBadgeiOS;
};

PushNotificationContext::PushNotificationContext(const shared_ptr<OutgoingTransaction> &transaction,
												 PushNotification *module,
												 const shared_ptr<PushNotificationRequest> &pnr, const string &key)
	: mModule(module), mPushNotificationRequest(pnr), mKey(key) {
	mTimer = su_timer_create(su_root_task(mModule->getAgent()->getRoot()), 0);
	mEndTimer = su_timer_create(su_root_task(mModule->getAgent()->getRoot()), 0);
	mForkContext = dynamic_pointer_cast<ForkCallContext>(ForkContext::get(transaction));
	mSendRinging = true;
}

PushNotificationContext::~PushNotificationContext() {
	if (mTimer)
		su_timer_destroy(mTimer);
	if (mEndTimer)
		su_timer_destroy(mEndTimer);
}

void PushNotificationContext::start(int seconds, bool sendRinging) {
	if (!mTimer)
		return;
	mSendRinging = sendRinging;
	su_timer_set_interval(mTimer, &PushNotificationContext::__timer_callback, this, seconds * 1000);
	su_timer_set_interval(mEndTimer, &PushNotificationContext::__end_timer_callback, this, 30 * 1000);
}

void PushNotificationContext::cancel() {
	if (mTimer) {
		su_timer_destroy(mTimer);
		mTimer = NULL;
	}
}

void PushNotificationContext::onError(const string &errormsg) {
	SLOGD << "PNR " << mPushNotificationRequest.get() << ": error " << errormsg;
	if (mForkContext) {
		LOGD("Notifying call context...");
		mForkContext->onPushError(mKey, errormsg);
	}
}

void PushNotificationContext::onTimeout() {
	SLOGD << "PNR " << mPushNotificationRequest.get() << ": timeout";
	if (mForkContext) {
		if (mForkContext->isCompleted()) {
			LOGD("Call is already established or canceled, so push notification is not sent but cleared.");
			clear();
			return;
		}
	}

	if (mForkContext) {
		SLOGD << "PNR " << mPushNotificationRequest.get() << ": Notifying call context...";
		mForkContext->onPushInitiated(mKey);
		if (mSendRinging) // Send 180 Ringing
			mForkContext->sendResponse(SIP_180_RINGING);
	}

	mModule->getService()->sendPush(mPushNotificationRequest);
	mForkContext->sendResponse(110, "Push sent");
}

void PushNotificationContext::clear() {
	SLOGD << "PNR " << mPushNotificationRequest.get() << ": PushNotificationContext clear";
	if (mEndTimer) {
		su_timer_destroy(mEndTimer);
		mEndTimer = NULL;
	}
	mModule->clearNotification(shared_from_this());
}

void PushNotificationContext::onEnd() {
	SLOGD << "PNR " << mPushNotificationRequest.get() << ": PushNotificationContext end";
	mModule->clearNotification(shared_from_this());
}

void PushNotificationContext::__timer_callback(su_root_magic_t *magic, su_timer_t *t, su_timer_arg_t *arg) {
	PushNotificationContext *context = (PushNotificationContext *)arg;
	context->onTimeout();
}

void PushNotificationContext::__end_timer_callback(su_root_magic_t *magic, su_timer_t *t, su_timer_arg_t *arg) {
	PushNotificationContext *context = (PushNotificationContext *)arg;
	context->onEnd();
}

ModuleInfo<PushNotification> PushNotification::sInfo(
	"PushNotification",
	"This module performs push notifications to mobile phone notification systems: apple, "
	"android, windows, as well as a generic http get/post to a custom server to which "
	"actual sending of the notification is delegated. The push notification is sent when an "
	"INVITE or MESSAGE request is not answered by the destination of the request "
	"within a certain period of time, configurable hereunder as 'timeout' parameter.",
	{ "Router" },
	ModuleInfoBase::ModuleOid::PushNotification
);

PushNotification::PushNotification(Agent *ag)
	: Module(ag), mExternalPushUri(NULL), mPNS(NULL), mCountFailed(NULL), mCountSent(NULL), mNoBadgeiOS(false) {
}

PushNotification::~PushNotification() {
	if (mPNS != NULL) {
		delete mPNS;
	}
}

void PushNotification::onDeclare(GenericStruct *module_config) {
	module_config->get<ConfigBoolean>("enabled")->setDefault("false");
	ConfigItemDescriptor items[] = {
		{Integer, "timeout",
		 "Number of second to wait before sending a push notification to device(if <=0 then disabled)", "5"},
		{Integer, "max-queue-size", "Maximum number of notifications queued for each client", "100"},
		{Integer, "time-to-live", "Default time to live for the push notifications, in seconds. This parameter shall be set according to mDeliveryTimeout parameter in ForkContext.cc", "2592000"},
		{Boolean, "apple", "Enable push notification for apple devices", "true"},
		{String, "apple-certificate-dir",
		 "Path to directory where to find Apple Push Notification service certificates. They should bear the appid of "
		 "the application, suffixed by the release mode and .pem extension. For example: org.linphone.dev.pem "
		 "org.linphone.prod.pem com.somephone.dev.pem etc..."
		 " The files should be .pem format, and made of certificate followed by private key. "
		 "This is also the path to the directory where to find Voice Over IP certificates (certicates to use PushKit)."
		 "They should bear the appid of the application, suffixed by the release mode and .pem extension, and made of certificate followed by private key. "
		 "For example: org.linphone.voip.dev.pem org.linphone.voip.prod.pem com.somephone.voip.dev.pem etc...",
		 "/etc/flexisip/apn"},
		{Boolean, "google", "Enable push notification for android devices (for compatibility only)", "true"},
		{StringList, "google-projects-api-keys",
		 "List of couples projectId:ApiKey for each android project that supports push notifications (for compatibility only)", ""},
		{Boolean, "firebase", "Enable push notification for android devices (new method for android)", "true"},
		{StringList, "firebase-projects-api-keys",
		 "List of couples projectId:ApiKey for each android project that supports push notifications (new method for android)", ""},
		{Boolean, "windowsphone", "Enable push notification for windows phone 8 devices", "true"},
		{String, "windowsphone-package-sid", "Unique identifier for your Windows Store app. For example: ms-app://s-1-15-2-2345030743-3098444494-743537440-5853975885-5950300305-5348553438-505324794", ""},
		{String, "windowsphone-application-secret", "Client secret. For example: Jrp1UoVt4C6CYpVVJHUPdcXLB1pEdRoB", ""},
		{Boolean, "no-badge", "Set the badge value to 0 for apple push", "false"},
		{String, "external-push-uri",
		 "Instead of having Flexisip sending the push notification directly to the Google/Apple/Microsoft push servers,"
		 " send an http request to an http server with all required information encoded in URL, to which the actual "
		 "sending of the push notification"
		 " is delegated. The following arguments can be substitued in the http request uri, with the following "
		 "values:\n"
		 " - $type      : apple, google, wp, firebase\n"
		 " - $token     : device token\n"
		 " - $api-key   : the api key to use (google and firebase only)\n"
		 " - $app-id    : application ID\n"
		 " - $from-name : the display name in the from header\n"
		 " - $from-uri  : the sip uri of the from header\n"
		 " - $from-tag  : the tag of the from header \n"
		 " - $to-uri    : the sip uri of the to header\n"
		 " - $call-id   : the call-id of the INVITE or MESSAGE request\n"
		 " - $event     : call, message\n"
		 " - $sound     : the sound file to play with the notification\n"
		 " - $msgid     : the message id to put in the notification\n"
		 " - $uid       : \n"
		 " \n"
		 "The content of the text message is put in the body of the http request as text/plain, if any.\n"
		 "Example: http://292.168.0.2/$type/$event?from-uri=$from-uri&tag=$from-tag&callid=$callid&to=$to-uri",
		 ""},
		{String, "external-push-method", "Method for reaching external-push-uri, typically GET or POST", "GET"},
		config_item_end};
	module_config->addChildrenValues(items);
	mCountFailed = module_config->createStat("count-pn-failed", "Number of push notifications failed to be sent");
	mCountSent = module_config->createStat("count-pn-sent", "Number of push notifications successfully sent");
}

void PushNotification::onLoad(const GenericStruct *mc) {
	mNoBadgeiOS = mc->get<ConfigBoolean>("no-badge")->read();
	mTimeout = mc->get<ConfigInt>("timeout")->read();
	mTtl = mc->get<ConfigInt>("time-to-live")->read();
	int maxQueueSize = mc->get<ConfigInt>("max-queue-size")->read();
	string certdir = mc->get<ConfigString>("apple-certificate-dir")->read();
	auto googleKeys = mc->get<ConfigStringList>("google-projects-api-keys")->read();
	auto firebaseKeys = mc->get<ConfigStringList>("firebase-projects-api-keys")->read();
	string externalUri = mc->get<ConfigString>("external-push-uri")->read();
	bool appleEnabled = mc->get<ConfigBoolean>("apple")->read();
	bool googleEnabled = mc->get<ConfigBoolean>("google")->read();
	bool firebaseEnabled = mc->get<ConfigBoolean>("firebase")->read();
	bool windowsPhoneEnabled = mc->get<ConfigBoolean>("windowsphone")->read();
	string windowsPhonePackageSID = windowsPhoneEnabled ? mc->get<ConfigString>("windowsphone-package-sid")->read() : "";
	string windowsPhoneApplicationSecret = windowsPhoneEnabled ? mc->get<ConfigString>("windowsphone-application-secret")->read() : "";

	mExternalPushMethod = mc->get<ConfigString>("external-push-method")->read();
	if (!externalUri.empty()) {
		mExternalPushUri = url_make(getHome(), externalUri.c_str());
		if (mExternalPushUri == NULL || mExternalPushUri->url_host == NULL) {
			LOGF("Invalid value for external-push-uri in module PushNotification");
			return;
		}
	}

	mGoogleKeys.clear();
	for (auto it = googleKeys.cbegin(); it != googleKeys.cend(); ++it) {
		const string &keyval = *it;
		size_t sep = keyval.find(":");
		mGoogleKeys.insert(make_pair(keyval.substr(0, sep), keyval.substr(sep + 1)));
	}
	mFirebaseKeys.clear();
	for (auto it = firebaseKeys.cbegin(); it != firebaseKeys.cend(); ++it) {
		const string &keyval = *it;
		size_t sep = keyval.find(":");
		mFirebaseKeys.insert(make_pair(keyval.substr(0, sep), keyval.substr(sep + 1)));
	}

	mPNS = new PushNotificationService(maxQueueSize);
	mPNS->setStatCounters(mCountFailed, mCountSent);
	if (mExternalPushUri)
		mPNS->setupGenericClient(mExternalPushUri);
	if (appleEnabled)
		mPNS->setupiOSClient(certdir, "");
	if (googleEnabled)
		mPNS->setupAndroidClient(mGoogleKeys);
	if (firebaseEnabled)
		mPNS->setupFirebaseClient(mFirebaseKeys);
	if(windowsPhoneEnabled)
		mPNS->setupWindowsPhoneClient(windowsPhonePackageSID, windowsPhoneApplicationSecret);
}

void PushNotification::makePushNotification(const shared_ptr<MsgSip> &ms,
											const shared_ptr<OutgoingTransaction> &transaction) {
	shared_ptr<PushNotificationContext> context;
	sip_t *sip = ms->getSip();
	PushInfo pinfo;

	pinfo.mCallId = ms->getSip()->sip_call_id->i_id;
	pinfo.mEvent = sip->sip_request->rq_method == sip_method_invite
		? PushInfo::Call
		: sip->sip_request->rq_method == sip_method_message
			? PushInfo::Message
			: PushInfo::Refer;
	pinfo.mTtl = mTtl;
	int time_out = mTimeout;

	if (sip->sip_request->rq_url->url_params != NULL) {
		char type[12];
		char deviceToken[256];
		char appId[256] = {0};
		char tmp[16]= {0};
		char const *params = sip->sip_request->rq_url->url_params;

		/*extract all parameters required to make the push notification */
		if (url_param(params, "pn-tok", deviceToken, sizeof(deviceToken)) == 0) {
			SLOGD << "no pn-tok";
			return;
		}
		pinfo.mDeviceToken = deviceToken;

		if (url_param(params, "app-id", appId, sizeof(appId)) == 0) {
			SLOGD << "no app-id";
			return;
		}
		pinfo.mAppId = appId;

		// check if another push notification for this device wouldn't be pending
<<<<<<< HEAD
		ostringstream os;
		os << pinfo.mCallId << ":" << pinfo.mDeviceToken << ":" << pinfo.mAppId;
		string pn_key = os.str();
		auto it = mPendingNotifications.find(pn_key);
=======
		string pnKey(pinfo.mCallId + ":" + deviceToken + ":" + appId);
		auto it = mPendingNotifications.find(pnKey);
>>>>>>> c23a39bc
		if (it != mPendingNotifications.end()) {
			LOGD("Another push notification is pending for this call %s and this device %s, not creating a new one",
				 pinfo.mCallId.c_str(), deviceToken);
			context = (*it).second;
		}
		if (!context) {
			if (url_param(params, "pn-type", type, sizeof(type)) == 0) {
				SLOGD << "no pn-type";
				return;
			}
			pinfo.mType = type;

			if (url_param(params, "pn-timeout", tmp, sizeof(tmp)-1) != 0) {
				time_out = std::atoi(tmp);
			}
			if (url_param(params, "pn-silent", tmp, sizeof(tmp)-1) != 0) {
				pinfo.mSilent = std::atoi(tmp) != 0;
			}

			//Be backward compatible with old Linphone app that don't use pn-silent.
			//We don't want to notify an incoming call with a non-silent notification 60 seconds after
			//the beginning of the call.
			if (pinfo.mEvent == PushInfo::Call && pinfo.mSilent == false){
				pinfo.mTtl = 60;
			}

			string contact;
			if (sip->sip_from->a_display != NULL && strlen(sip->sip_from->a_display) > 0) {
				contact = sip->sip_from->a_display;
				// Remove the quotes surrounding the display name
				size_t last = contact.find_last_of('"');
				if (last != string::npos)
					contact.erase(last, 1);
				size_t first = contact.find_first_of('"');
				if (first != string::npos)
					contact.erase(first, 1);
				pinfo.mFromName = contact;
			}
			pinfo.mToUri = url_as_string(ms->getHome(), sip->sip_to->a_url);
			contact = url_as_string(ms->getHome(), sip->sip_from->a_url);
			pinfo.mFromUri = contact;
			pinfo.mFromTag = sip->sip_from->a_tag;
			if (pinfo.mEvent == PushInfo::Message && sip->sip_payload && sip->sip_payload->pl_len > 0) {
				sip_payload_t *payload = sip->sip_payload;
				pinfo.mText = string(payload->pl_data, payload->pl_len);
			}

			// Extract the unique id if possible - it's hacky
			const shared_ptr<BranchInfo> &br = transaction->getProperty<BranchInfo>("BranchInfo");
			if (br)
				pinfo.mUid = br->mUid;

			shared_ptr<PushNotificationRequest> pn;
			if (strcmp(type, "apple") == 0) {
				char msg_str[64];
				char call_str[64];
				char call_snd[64];
				char msg_snd[64];

				if (url_param(params, "pn-msg-str", msg_str, sizeof(msg_str)) == 0) {
					SLOGD << "no pn-msg-str";
					return;
				}
				if (url_param(params, "pn-call-str", call_str, sizeof(call_str)) == 0) {
					SLOGD << "no pn-call-str";
					return;
				}
				if (url_param(params, "pn-call-snd", call_snd, sizeof(call_snd)) == 0) {
					SLOGD << "no optional pn-call-snd, using empty";
					strncpy(call_snd, "empty", sizeof(call_snd));
				}
				if (url_param(params, "pn-msg-snd", msg_snd, sizeof(msg_snd)) == 0) {
					SLOGD << "no optional pn-msg-snd, using empty";
					strncpy(msg_snd, "empty", sizeof(msg_snd));
				}

				bool isGroupChatInvite = (sip->sip_content_type != NULL && strcasecmp(sip->sip_content_type->c_subtype, "resource-lists+xml") == 0);
				pinfo.mAlertMsgId = (sip->sip_request->rq_method == sip_method_invite && !isGroupChatInvite)
					? call_str
					: (sip->sip_request->rq_method == sip_method_message)
						? msg_str
						: "IC_SIL";

				pinfo.mAlertSound = (sip->sip_request->rq_method == sip_method_invite) ? call_snd : msg_snd;
				pinfo.mNoBadge = mNoBadgeiOS;
				if (!mExternalPushUri)
					pn = make_shared<ApplePushNotificationRequest>(pinfo);
			} else if (strcmp(type, "wp") == 0 || strcmp(type, "w10") == 0) {
				if (!mExternalPushUri)
					pn = make_shared<WindowsPhonePushNotificationRequest>(pinfo);
			} else if (strcmp(type, "google") == 0) {
				auto apiKeyIt = mGoogleKeys.find(appId);
				if (apiKeyIt != mGoogleKeys.end()) {
					pinfo.mApiKey = apiKeyIt->second;
					SLOGD << "Creating Google push notif request";
					if (!mExternalPushUri)
						pn = make_shared<GooglePushNotificationRequest>(pinfo);
				} else {
					SLOGD << "No Key matching appId " << appId;
				}
			} else if (strcmp(type, "firebase") == 0) {
				auto apiKeyIt = mFirebaseKeys.find(appId);
				if (apiKeyIt != mFirebaseKeys.end()) {
					pinfo.mApiKey = apiKeyIt->second;
					SLOGD << "Creating Firebase push notif request";
					if (!mExternalPushUri)
						pn = make_shared<FirebasePushNotificationRequest>(pinfo);
				} else {
					SLOGD << "No Key matching appId " << appId;
				}
			} else {
				SLOGD << "Push notification type not recognized [" << type << "]";
			}
			if (mExternalPushUri)
				pn = make_shared<GenericPushNotificationRequest>(pinfo, mExternalPushUri, mExternalPushMethod);

			if (pn) {
				SLOGD << "Creating a push notif context PNR " << pn.get() << " to send in " << time_out << "s";
				context = make_shared<PushNotificationContext>(transaction, this, pn, pnKey);
				context->start(time_out, !pinfo.mSilent);
				mPendingNotifications.insert(make_pair(pnKey, context));
			}
		}
		if (context) /*associate with transaction so that transaction can eventually cancel it if the device answers.*/
			transaction->setProperty(getModuleName(), context);
	}
}

bool PushNotification::needsPush(const sip_t *sip) {
	if (sip->sip_to->a_tag)
		return false;

	// Only send push notification for message without non-urgent Priority header.
	if (sip->sip_priority && sip->sip_priority->g_string &&
		strcasecmp(sip->sip_priority->g_string, "non-urgent") == 0)
		return false;

	if (sip->sip_request->rq_method == sip_method_refer)
		return true;

	if (sip->sip_request->rq_method == sip_method_invite)
		return true;

	if (sip->sip_request->rq_method == sip_method_message) {
		// Do not send push for is-composing messages.
		if (sip->sip_content_type && sip->sip_content_type->c_type &&
			strcasecmp(sip->sip_content_type->c_type, "application/im-iscomposing+xml") == 0)
			return false;

		// Do not send push for is-composing messages.
		if (sip->sip_content_type && sip->sip_content_type->c_type &&
			strcasecmp(sip->sip_content_type->c_type, "message/imdn+xml") == 0)
			return false;

		return true;
	}
	return false;
}

void PushNotification::onRequest(std::shared_ptr<RequestSipEvent> &ev) {
	const shared_ptr<MsgSip> &ms = ev->getMsgSip();
	sip_t *sip = ms->getSip();
	if (needsPush(sip)) {
		shared_ptr<OutgoingTransaction> transaction = dynamic_pointer_cast<OutgoingTransaction>(ev->getOutgoingAgent());
		if (transaction != NULL) {
			if (sip->sip_request->rq_url->url_params != NULL) {
				try {
					makePushNotification(ms, transaction);
				} catch (exception &e) {
					LOGE("Could not create push notification: %s.", e.what());
				}
			}
		}
	}
}

void PushNotification::onResponse(std::shared_ptr<ResponseSipEvent> &ev) {
	shared_ptr<OutgoingTransaction> transaction = dynamic_pointer_cast<OutgoingTransaction>(ev->getOutgoingAgent());
	int code = ev->getMsgSip()->getSip()->sip_status->st_status;
	if (transaction != NULL && code >= 180 && code != 503) {
		/*any response >=180 except 503 (which is sofia's internal response for broken transports) should cancel the
		 * push*/
		shared_ptr<PushNotificationContext> ctx = transaction->getProperty<PushNotificationContext>(getModuleName());
		if (ctx)
			ctx->cancel();
	}
}

void PushNotification::clearNotification(const shared_ptr<PushNotificationContext> &ctx) {
	LOGD("Push notification to %s cleared.", ctx->getKey().c_str());
	auto it = mPendingNotifications.find(ctx->getKey());
	if (it != mPendingNotifications.end()) {
		if ((*it).second != ctx) {
			LOGA("PushNotification::clearNotification(): should not happen.");
		}
		mPendingNotifications.erase(it);
	} else {
		LOGA("PushNotification::clearNotification(): should not happen 2.");
	}
}<|MERGE_RESOLUTION|>--- conflicted
+++ resolved
@@ -350,15 +350,8 @@
 		pinfo.mAppId = appId;
 
 		// check if another push notification for this device wouldn't be pending
-<<<<<<< HEAD
-		ostringstream os;
-		os << pinfo.mCallId << ":" << pinfo.mDeviceToken << ":" << pinfo.mAppId;
-		string pn_key = os.str();
-		auto it = mPendingNotifications.find(pn_key);
-=======
 		string pnKey(pinfo.mCallId + ":" + deviceToken + ":" + appId);
 		auto it = mPendingNotifications.find(pnKey);
->>>>>>> c23a39bc
 		if (it != mPendingNotifications.end()) {
 			LOGD("Another push notification is pending for this call %s and this device %s, not creating a new one",
 				 pinfo.mCallId.c_str(), deviceToken);
