/*
	Flexisip, a flexible SIP proxy server with media capabilities.
    Copyright (C) 2010  Belledonne Communications SARL.

    This program is free software: you can redistribute it and/or modify
    it under the terms of the GNU Affero General Public License as
    published by the Free Software Foundation, either version 3 of the
    License, or (at your option) any later version.

    This program is distributed in the hope that it will be useful,
    but WITHOUT ANY WARRANTY; without even the implied warranty of
    MERCHANTABILITY or FITNESS FOR A PARTICULAR PURPOSE.  See the
    GNU Affero General Public License for more details.

    You should have received a copy of the GNU Affero General Public License
    along with this program.  If not, see <http://www.gnu.org/licenses/>.
*/


#include <algorithm>
#include <functional>

#include "callstore.hh"

using namespace::std;

CallContextBase::CallContextBase(sip_t *sip){
	su_home_init(&mHome);
	mFrom=sip_from_dup(&mHome,sip->sip_from);
	mCallHash=sip->sip_call_id->i_hash;
	mInvCseq=sip->sip_cseq->cs_seq;
	mResCseq=(uint32_t)-1;
	mInvite=NULL;
	mResponse=NULL;
	mAck=NULL;
	mCallerTag=sip->sip_from->a_tag;
	mViaCount = 0;
	sip_via_t *via;
	for(via = sip->sip_via; via != NULL; via = via->v_next) 
		++mViaCount;
	via=sip->sip_via;
	if (via && via->v_branch){
		mBranch=via->v_branch;
	}
}

bool CallContextBase::match(Agent *ag, sip_t *sip, bool stateful){
	if (sip->sip_call_id==NULL) return false;
	if (sip->sip_from->a_tag==NULL) return false;
	
	if (sip->sip_call_id->i_hash==mCallHash){
		if (sip->sip_request==NULL && (sip->sip_status->st_status>100 && sip->sip_status->st_status<300) ){
			if (mCalleeTag.empty() && strcmp(mCallerTag.c_str(),sip->sip_from->a_tag)==0){
				/*not yet established dialog*/
				//check the via branch to know if that response can correspond to the original INVITE
				//and possibly establish the dialog.
				sip_via_t *respvia=ag->getNextVia(sip);
				if (respvia && respvia->v_branch){
					if (strcmp(respvia->v_branch,mBranch.c_str())==0){
						LOGD("Found CallContext matching response");
						return true;
					}
				}
			}
		}
		/*otherwise the to tag must be set (dialog established)*/
		if (sip->sip_to && sip->sip_to->a_tag){
			//note: in case of re-INVITE, from and to tags might be inverted with mCallerTag and mCalleeTag
			if ( (strcmp(mCallerTag.c_str(),sip->sip_from->a_tag)==0 && strcmp(mCalleeTag.c_str(),sip->sip_to->a_tag)==0) ||
			   (strcmp(mCallerTag.c_str(),sip->sip_to->a_tag)==0 && strcmp(mCalleeTag.c_str(),sip->sip_from->a_tag)==0)){
				LOGD("Found exact dialog");
				return true;
			}
		}
		if(stateful)
			return true;
	}
	return false;
}

bool CallContextBase::isNewInvite (sip_t *invite){
	return invite->sip_cseq->cs_seq!=mInvCseq;
}

bool CallContextBase::isNewEarlyMedia(sip_t *sip){
	if (mResponse){
		sip_t *resp=(sip_t*)msg_object(mResponse);
		return resp->sip_cseq->cs_seq!=sip->sip_cseq->cs_seq;
	}
	return true;
}

bool CallContextBase::isNew200Ok(sip_t *sip){
	if (mResponse){
		sip_t *resp=(sip_t*)msg_object(mResponse);
		return resp->sip_status->st_status!=200 ||
		    resp->sip_cseq->cs_seq!=sip->sip_cseq->cs_seq;
	}
	return true;
}

void CallContextBase::storeNewInvite(msg_t *msg){
	sip_t *sip=(sip_t*)msg_object(msg);
	//serialize the message before copying it otherwise we might miss some content
	msg_serialize(msg,(msg_pub_t*)sip);
	mInvCseq=sip->sip_cseq->cs_seq;
	if(mInvite != NULL){
		msg_destroy(mInvite);
	}
	mInvite=msg_copy(msg);
}

void CallContextBase::storeNewAck(msg_t *msg){
	sip_t *sip=(sip_t*)msg_object(msg);
	//serialize the message before copying it otherwise we might miss some content
	msg_serialize(msg,(msg_pub_t*)sip);
	mAckCseq=sip->sip_cseq->cs_seq;
	if(mAck != NULL){
		msg_destroy(mAck);
	}
	mAck=msg_copy(msg);
}

bool CallContextBase::isNewAck(sip_t *ack){
	return ack->sip_cseq->cs_seq!=mAckCseq;
}

void CallContextBase::storeNewResponse(msg_t *msg){
	sip_t *sip=(sip_t*)msg_object(msg);
	//serialize the message before copying it otherwise we might miss some content
	msg_serialize(msg,(msg_pub_t*)sip);
	if(mResponse != NULL){
		msg_destroy(mResponse);
	}
	mResponse=msg_copy(msg);
	mResCseq=sip->sip_cseq->cs_seq;
	if (mCalleeTag.empty()){
		if (sip->sip_to && sip->sip_to->a_tag){
			LOGD("Response establishes a dialog or early dialog.");
			mCalleeTag=sip->sip_to->a_tag;
		}
	}
}

msg_t *CallContextBase::getLastForwardedInvite()const{
	return mInvite;
}

msg_t *CallContextBase::getLastForwaredResponse()const{
	return mResponse;
}

msg_t *CallContextBase::getLastForwardedAck()const{
	return mAck;
}

void CallContextBase::dump(){
	LOGD("Call id %u",mCallHash);
}

CallContextBase::~CallContextBase(){
	su_home_deinit(&mHome);
	LOGD("CallContext %p with id %u destroyed.",this,mCallHash);
	if(mInvite != NULL){
		msg_destroy(mInvite);
	}
	if(mResponse != NULL){
		msg_destroy(mResponse);
	}
	if(mAck != NULL){
		msg_destroy(mAck);
	}
}

CallStore::CallStore() : mCountInvites(NULL),mCountInvitesFinished(NULL){
}

CallStore::~CallStore(){
}

<<<<<<< HEAD
void CallStore::store(CallContextBase *ctx){
	if (mCountInvites) ++(*mCountInvites);
=======
void CallStore::store(const std::shared_ptr<CallContextBase> &ctx){
>>>>>>> c811291e
	mCalls.push_back(ctx);
}

std::shared_ptr<CallContextBase> CallStore::find(Agent *ag, sip_t *sip, bool stateful){
	for(auto it=mCalls.begin();it!=mCalls.end();++it){
		if ((*it)->match(ag,sip, stateful))
		    return *it;
	}
	return std::shared_ptr<CallContextBase>();
}

<<<<<<< HEAD
void CallStore::remove(CallContextBase *ctx){
	if (mCountInvitesFinished) ++(*mCountInvitesFinished);
=======
void CallStore::remove(const std::shared_ptr<CallContextBase> &ctx){
>>>>>>> c811291e
	mCalls.remove(ctx);
}

void CallStore::removeAndDeleteInactives(){
	time_t cur=time(NULL);
	for(auto it=mCalls.begin();it!=mCalls.end();){
		if ((*it)->isInactive (cur)){
<<<<<<< HEAD
			if (mCountInvitesFinished) ++(*mCountInvitesFinished);
			delete *it;
=======
>>>>>>> c811291e
			it=mCalls.erase(it);
		}else ++it;
	}
}

void CallStore::dump(){
	for_each(mCalls.begin(),mCalls.end(),bind(&CallContextBase::dump, placeholders::_1));
}<|MERGE_RESOLUTION|>--- conflicted
+++ resolved
@@ -178,12 +178,8 @@
 CallStore::~CallStore(){
 }
 
-<<<<<<< HEAD
-void CallStore::store(CallContextBase *ctx){
+void CallStore::store(const std::shared_ptr<CallContextBase> &ctx){
 	if (mCountInvites) ++(*mCountInvites);
-=======
-void CallStore::store(const std::shared_ptr<CallContextBase> &ctx){
->>>>>>> c811291e
 	mCalls.push_back(ctx);
 }
 
@@ -195,12 +191,8 @@
 	return std::shared_ptr<CallContextBase>();
 }
 
-<<<<<<< HEAD
-void CallStore::remove(CallContextBase *ctx){
+void CallStore::remove(const std::shared_ptr<CallContextBase> &ctx){
 	if (mCountInvitesFinished) ++(*mCountInvitesFinished);
-=======
-void CallStore::remove(const std::shared_ptr<CallContextBase> &ctx){
->>>>>>> c811291e
 	mCalls.remove(ctx);
 }
 
@@ -208,11 +200,7 @@
 	time_t cur=time(NULL);
 	for(auto it=mCalls.begin();it!=mCalls.end();){
 		if ((*it)->isInactive (cur)){
-<<<<<<< HEAD
 			if (mCountInvitesFinished) ++(*mCountInvitesFinished);
-			delete *it;
-=======
->>>>>>> c811291e
 			it=mCalls.erase(it);
 		}else ++it;
 	}
