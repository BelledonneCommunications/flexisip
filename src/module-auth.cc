--- conflicted
+++ resolved
@@ -52,638 +52,13 @@
     auth_mod_t mod[1];
     auth_plugin_t plug[1];
 };
-<<<<<<< HEAD
 
-class NonceStore {
-	struct NonceCount {
-		NonceCount(int c, time_t ex) : nc(c), expires(ex) {
-		}
-		int nc;
-		time_t expires;
-	};
-	map<string, NonceCount> mNc;
-	mutex mMutex;
-	int mNonceExpires;
-
-  public:
-	NonceStore() : mNonceExpires(3600) {
-	}
-	void setNonceExpires(int value) {
-		mNonceExpires = value;
-	}
-	int getNc(const string &nonce) {
-		unique_lock<mutex> lck(mMutex);
-		auto it = mNc.find(nonce);
-		if (it != mNc.end())
-			return (*it).second.nc;
-		return -1;
-	}
-
-	void insert(msg_header_t *response) {
-		const char *nonce = msg_header_find_param((msg_common_t const *)response, "nonce");
-		string snonce(nonce);
-		snonce = snonce.substr(1, snonce.length() - 2);
-		LOGD("New nonce %s", snonce.c_str());
-		insert(snonce);
-	}
-	void insert(const string &nonce) {
-		unique_lock<mutex> lck(mMutex);
-		time_t expiration = getCurrentTime() + mNonceExpires;
-		auto it = mNc.find(nonce);
-		if (it != mNc.end()) {
-			LOGE("Replacing nonce count for %s", nonce.c_str());
-			it->second.nc = 0;
-			it->second.expires = expiration;
-		} else {
-			mNc.insert(make_pair(nonce, NonceCount(0, expiration)));
-		}
-	}
-
-	void updateNc(const string &nonce, int newnc) {
-		unique_lock<mutex> lck(mMutex);
-		auto it = mNc.find(nonce);
-		if (it != mNc.end()) {
-			LOGD("Updating nonce %s with nc=%d", nonce.c_str(), newnc);
-			(*it).second.nc = newnc;
-		} else {
-			LOGE("Couldn't update nonce %s: not found", nonce.c_str());
-		}
-	}
-
-	void erase(const string &nonce) {
-		unique_lock<mutex> lck(mMutex);
-		LOGD("Erasing nonce %s", nonce.c_str());
-		mNc.erase(nonce);
-	}
-
-	void cleanExpired() {
-		unique_lock<mutex> lck(mMutex);
-		int count = 0;
-		time_t now = getCurrentTime();
-		size_t size = 0;
-		for (auto it = mNc.begin(); it != mNc.end();) {
-			if (now > it->second.expires) {
-				LOGD("Cleaning expired nonce %s", it->first.c_str());
-				auto eraseIt = it;
-				++it;
-				mNc.erase(eraseIt);
-				++count;
-			} else
-				++it;
-			size++;
-		}
-		if (count)
-			LOGD("Cleaned %d expired nonces, %zd remaining", count, size);
-	}
-};
-
-class Authentication : public Module {
-  private:
-	class AuthenticationListener : public AuthDbListener {
-		friend class Authentication;
-		Authentication *mModule;
-		shared_ptr<RequestSipEvent> mEv;
-		auth_mod_t *mAm;
-		auth_status_t *mAs;
-		auth_challenger_t const *mAch;
-		bool mHashedPass;
-		bool mPasswordFound;
-		AuthDbResult mResult;
-		std::string mPassword;
-
-	  public:
-		bool mImmediateRetrievePass;
-		bool mNo403;
-		auth_response_t mAr;
-		AuthenticationListener(Authentication *, shared_ptr<RequestSipEvent>, bool);
-		virtual ~AuthenticationListener() {
-		}
-
-		void setData(auth_mod_t *am, auth_status_t *as, auth_challenger_t const *ach);
-		void checkPassword(const char *password);
-		void onResult(AuthDbResult result, const std::string &passwd);
-		void onError();
-		void finish(); /*the listener is destroyed when calling this, careful*/
-		su_root_t *getRoot() {
-			return getAgent()->getRoot();
-		}
-		Agent *getAgent() {
-			return mModule->getAgent();
-		}
-		Authentication *getModule() {
-			return mModule;
-		}
-		private:
-			void processResponse();
-			static void main_thread_async_response_cb(su_root_magic_t *rm, su_msg_r msg, void *u);
-	};
-
-  private:
-	static ModuleInfo<Authentication> sInfo;
-	map<string, auth_mod_t *> mAuthModules;
-	list<string> mDomains;
-	list<BinaryIp> mTrustedHosts;
-	list<string> mTrustedClientCertificates;
-	auth_challenger_t mRegistrarChallenger;
-	auth_challenger_t mProxyChallenger;
-	auth_scheme_t *mOdbcAuthScheme;
-	shared_ptr<BooleanExpression> mNo403Expr;
-	AuthenticationListener *mCurrentAuthOp;
-	bool dbUseHashedPasswords;
-	bool mImmediateRetrievePassword;
-	bool mNewAuthOn407;
-	bool mTestAccountsEnabled;
-	bool mDisableQOPAuth;
-
-	static int authPluginInit(auth_mod_t *am, auth_scheme_t *base, su_root_t *root, tag_type_t tag, tag_value_t value,
-							  ...) {
-		auth_plugin_t *ap = AUTH_PLUGIN(am);
-		int retval = -1;
-		ta_list ta;
-		ta_start(ta, tag, value);
-
-		if (auth_init_default(am, base, root, ta_tags(ta)) != -1) {
-			ap->mRoot = root;
-			ap->mBase = base;
-			ap->mTail = &ap->mlist;
-			retval = 0;
-		} else {
-			LOGE("cannot init odbc plugin");
-		}
-		auth_readdb_if_needed(am);
-		ta_end(ta);
-		return retval;
-	}
-	bool empty(const char *value) {
-		return value == NULL || value[0] == '\0';
-	}
-
-	void static flexisip_auth_method_digest(auth_mod_t *am, auth_status_t *as, msg_auth_t *au,
-											auth_challenger_t const *ach);
-	void static flexisip_auth_check_digest(auth_mod_t *am, auth_status_t *as, auth_response_t *ar,
-										   auth_challenger_t const *ach);
-	const char *findIncomingSubjectInTrusted(shared_ptr<RequestSipEvent> &ev, const char *fromDomain) {
-		if (mTrustedClientCertificates.empty())
-			return NULL;
-		list<string> toCheck;
-		for (auto it = mTrustedClientCertificates.cbegin(); it != mTrustedClientCertificates.cend(); ++it) {
-			if (it->find("@") != string::npos)
-				toCheck.push_back(*it);
-			else
-				toCheck.push_back(*it + "@" + string(fromDomain));
-		}
-		const char *res = ev->findIncomingSubject(toCheck);
-		return res;
-	}
-
-	void loadTrustedHosts(const ConfigStringList &trustedHosts) {
-		list<string> hosts = trustedHosts.read();
-		transform(hosts.begin(), hosts.end(), back_inserter(mTrustedHosts), [](string host) {
-			return BinaryIp(host.c_str());
-		});
-
-		const GenericStruct *clusterSection = GenericManager::get()->getRoot()->get<GenericStruct>("cluster");
-		bool clusterEnabled = clusterSection->get<ConfigBoolean>("enabled")->read();
-		if (clusterEnabled) {
-			list<string> clusterNodes = clusterSection->get<ConfigStringList>("nodes")->read();
-			for (list<string>::const_iterator node = clusterNodes.cbegin(); node != clusterNodes.cend(); node++) {
-				BinaryIp nodeIp((*node).c_str());
-
-				if (find(mTrustedHosts.cbegin(), mTrustedHosts.cend(), nodeIp) == mTrustedHosts.cend()) {
-					mTrustedHosts.push_back(nodeIp);
-				}
-			}
-		}
-
-		const GenericStruct *presenceSection = GenericManager::get()->getRoot()->get<GenericStruct>("module::Presence");
-		bool presenceServer = presenceSection->get<ConfigBoolean>("enabled")->read();
-		if (presenceServer) {
-			SofiaAutoHome home;
-			string presenceServer = presenceSection->get<ConfigString>("presence-server")->read();
-			sip_contact_t *contact = sip_contact_make(home.home(), presenceServer.c_str());
-			url_t* url = contact ? contact->m_url : NULL;
-			if (url && url->url_host) {
-				BinaryIp host(url->url_host);
-
-				if (find(mTrustedHosts.cbegin(), mTrustedHosts.cend(), host) == mTrustedHosts.cend()) {
-					SLOGI << "Adding presence server '" << url->url_host << "' to trusted hosts";
-					mTrustedHosts.push_back(host);
-				}
-			} else {
-				SLOGW << "Could not parse presence server URL '" << presenceServer << "', cannot be added to trusted hosts!";
-			}
-		}
-	}
-
-  public:
-	StatCounter64 *mCountAsyncRetrieve;
-	StatCounter64 *mCountSyncRetrieve;
-	StatCounter64 *mCountPassFound;
-	StatCounter64 *mCountPassNotFound;
-	NonceStore mNonceStore;
-
-	Authentication(Agent *ag) : Module(ag), mCountAsyncRetrieve(NULL), mCountSyncRetrieve(NULL) {
-		mNewAuthOn407 = false;
-		mProxyChallenger.ach_status = 407; /*SIP_407_PROXY_AUTH_REQUIRED*/
-		mProxyChallenger.ach_phrase = sip_407_Proxy_auth_required;
-		mProxyChallenger.ach_header = sip_proxy_authenticate_class;
-		mProxyChallenger.ach_info = sip_proxy_authentication_info_class;
-
-		mRegistrarChallenger.ach_status = 401; /*SIP_401_UNAUTHORIZED*/
-		mRegistrarChallenger.ach_phrase = sip_401_Unauthorized;
-		mRegistrarChallenger.ach_header = sip_www_authenticate_class;
-		mRegistrarChallenger.ach_info = sip_authentication_info_class;
-
-		auth_scheme *lOdbcAuthScheme = new auth_scheme();
-		lOdbcAuthScheme->asch_method = "odbc";
-		lOdbcAuthScheme->asch_size = sizeof(struct auth_mod_size);
-		lOdbcAuthScheme->asch_init = authPluginInit;
-		lOdbcAuthScheme->asch_check = flexisip_auth_method_digest;
-		lOdbcAuthScheme->asch_challenge = auth_challenge_digest;
-		lOdbcAuthScheme->asch_cancel = auth_cancel_default;
-		lOdbcAuthScheme->asch_destroy = auth_destroy_default;
-		mOdbcAuthScheme = lOdbcAuthScheme;
-		if (auth_mod_register_plugin(mOdbcAuthScheme)) {
-			LOGE("Cannot register auth plugin");
-		}
-		mCurrentAuthOp = NULL;
-	}
-
-	~Authentication() {
-		for (auto it = mAuthModules.begin(); it != mAuthModules.end(); ++it) {
-			auth_mod_destroy(it->second);
-		}
-		mAuthModules.clear();
-
-		delete mOdbcAuthScheme;
-	}
-
-	virtual void onDeclare(GenericStruct *mc) {
-		ConfigItemDescriptor items[] = {
-
-			{StringList, "auth-domains", "List of whitespace separated domain names to challenge. Others are denied.",
-			 "localhost"},
-
-			{StringList, "trusted-hosts", "List of whitespace separated IP which will not be challenged.", ""},
-
-			{String, "db-implementation", "Database backend implementation [odbc,soci,file,fixed].", "fixed"},
-
-			{String, "datasource",
-			 "Odbc connection string to use for connecting to database. "
-			 "ex1: DSN=myodbc3; where 'myodbc3' is the datasource name. "
-			 "ex2: DRIVER={MySQL};SERVER=host;DATABASE=db;USER=user;PASSWORD=pass;OPTION=3; for a DSN-less connection. "
-			 "ex3: /etc/flexisip/passwd; for a file containing one 'user@domain password' by line.",
-			 ""},
-
-			{Integer, "nonce-expires", "Expiration time of nonces, in seconds.", "3600"},
-
-			{Integer, "cache-expire", "Duration of the validity of the credentials added to the cache in seconds.",
-			 "1800"},
-
-			{Boolean, "hashed-passwords",
-			 "True if retrieved passwords from the database are hashed. HA1=MD5(A1) = MD5(username:realm:pass).",
-			 "false"},
-
-			{BooleanExpr, "no-403", "Don't reply 403, but 401 or 407 even in case of wrong authentication.", "false"},
-
-			{StringList, "trusted-client-certificates", "List of whitespace separated username or username@domain CN "
-														"which will trusted. If no domain is given it is computed.",
-			 ""},
-
-			{Boolean, "new-auth-on-407",
-			 "When receiving a proxy authenticate challenge, generate a new challenge for this proxy.", "false"},
-
-			{Boolean, "enable-test-accounts-creation",
-			 "Enable a feature useful for automatic tests, allowing a client to create a temporary account in the "
-			 "password database in memory."
-			 "This MUST not be used for production as it is a real security hole.",
-			 "false"},
-
-			{Boolean, "disable-qop-auth",
-			 "Disable the QOP authentication method. Default is to use it, use this flag to disable it if needed.",
-			 "false"},
-
-			config_item_end};
-		mc->addChildrenValues(items);
-		/* modify the default value for "enabled" */
-		mc->get<ConfigBoolean>("enabled")->setDefault("false");
-
-		// Call declareConfig for backends
-		AuthDbBackend::declareConfig(mc);
-
-		mCountAsyncRetrieve = mc->createStat("count-async-retrieve", "Number of asynchronous retrieves.");
-		mCountSyncRetrieve = mc->createStat("count-sync-retrieve", "Number of synchronous retrieves.");
-		mCountPassFound = mc->createStat("count-password-found", "Number of passwords found.");
-		mCountPassNotFound = mc->createStat("count-password-not-found", "Number of passwords not found.");
-	}
-
-	void onLoad(const GenericStruct *mc) {
-		list<string>::const_iterator it;
-		int nonceExpires;
-		mDomains = mc->get<ConfigStringList>("auth-domains")->read();
-		nonceExpires = mc->get<ConfigInt>("nonce-expires")->read();
-
-		loadTrustedHosts(*mc->get<ConfigStringList>("trusted-hosts"));
-		dbUseHashedPasswords = mc->get<ConfigBoolean>("hashed-passwords")->read();
-		mImmediateRetrievePassword = true;
-		mNewAuthOn407 = mc->get<ConfigBoolean>("new-auth-on-407")->read();
-		mTrustedClientCertificates = mc->get<ConfigStringList>("trusted-client-certificates")->read();
-		mNo403Expr = mc->get<ConfigBooleanExpression>("no-403")->read();
-		mTestAccountsEnabled = mc->get<ConfigBoolean>("enable-test-accounts-creation")->read();
-		mDisableQOPAuth = mc->get<ConfigBoolean>("disable-qop-auth")->read();
-		mNonceStore.setNonceExpires(nonceExpires);
-
-		for (it = mDomains.begin(); it != mDomains.end(); ++it) {
-			auto domain = *it;
-
-			mAuthModules[*it] = createAuthModule(domain, nonceExpires);
-			auth_plugin_t *ap = AUTH_PLUGIN(mAuthModules[*it]);
-			ap->mModule = this;
-			LOGI("Found auth domain: %s", (*it).c_str());
-			if (mAuthModules[*it] == NULL) {
-				LOGE("Cannot create auth module odbc");
-			}
-		}
-	}
-
-	auth_mod_t *findAuthModule(const char *name) {
-		auto it = mAuthModules.find(name);
-		if (it == mAuthModules.end())
-			it = mAuthModules.find("*");
-		if (it == mAuthModules.end()) {
-			return NULL;
-		}
-		return it->second;
-	}
-
-	auth_mod_t *createAuthModule(const std::string &domain, int nonceExpires) {
-		if (mDisableQOPAuth) {
-			return auth_mod_create(NULL, AUTHTAG_METHOD("odbc"), AUTHTAG_REALM(domain.c_str()),
-								   AUTHTAG_OPAQUE("+GNywA=="), AUTHTAG_FORBIDDEN(1), AUTHTAG_ALLOW("ACK CANCEL BYE"),
-								   TAG_END());
-		} else {
-			return auth_mod_create(NULL, AUTHTAG_METHOD("odbc"), AUTHTAG_REALM(domain.c_str()),
-								   AUTHTAG_OPAQUE("+GNywA=="), AUTHTAG_QOP("auth"),
-								   AUTHTAG_EXPIRES(nonceExpires),	  // in seconds
-								   AUTHTAG_NEXT_EXPIRES(nonceExpires), // in seconds
-								   AUTHTAG_FORBIDDEN(1), AUTHTAG_ALLOW("ACK CANCEL BYE"), TAG_END());
-		}
-	}
-
-	static bool containsDomain(const list<string> &d, const char *name) {
-		return find(d.cbegin(), d.cend(), "*") != d.end() || find(d.cbegin(), d.cend(), name) != d.end();
-	}
-
-	bool handleTestAccountCreationRequests(shared_ptr<RequestSipEvent> &ev) {
-		sip_t *sip = ev->getSip();
-		if (sip->sip_request->rq_method == sip_method_register) {
-			sip_unknown_t *h = ModuleToolbox::getCustomHeaderByName(sip, "X-Create-Account");
-			if (h && strcasecmp(h->un_value, "yes") == 0) {
-				url_t *url = sip->sip_from->a_url;
-				if (url) {
-					sip_unknown_t *h2 = ModuleToolbox::getCustomHeaderByName(sip, "X-Phone-Alias");
-					const char* phone_alias = h2 ? h2->un_value : NULL;
-					phone_alias = phone_alias ? phone_alias : "";
-					AuthDbBackend::get()->createAccount(url->url_user, url->url_host, url->url_user, url->url_password,
-														sip->sip_expires->ex_delta, phone_alias);
-					LOGD("Account created for %s@%s with password %s and expires %lu%s%s", url->url_user, url->url_host,
-						 url->url_password, sip->sip_expires->ex_delta, phone_alias ? " with phone alias " : "", phone_alias);
-					return true;
-				}
-			}
-		}
-		return false;
-	}
-
-	bool isTrustedPeer(shared_ptr<RequestSipEvent> &ev) {
-		sip_t *sip = ev->getSip();
-
-		// Check for trusted host
-		sip_via_t *via = sip->sip_via;
-		list<BinaryIp>::const_iterator trustedHostsIt = mTrustedHosts.begin();
-		const char *printableReceivedHost = !empty(via->v_received) ? via->v_received : via->v_host;
-
-		BinaryIp receivedHost(printableReceivedHost, true);
-
-		for (; trustedHostsIt != mTrustedHosts.end(); ++trustedHostsIt) {
-			if (receivedHost == *trustedHostsIt) {
-				LOGD("Allowing message from trusted host %s", printableReceivedHost);
-				return true;
-			}
-		}
-		return false;
-	}
-
-	bool isTlsClientAuthenticated(shared_ptr<RequestSipEvent> &ev) {
-		sip_t *sip = ev->getSip();
-		shared_ptr<tport_t> inTport = ev->getIncomingTport();
-		unsigned int policy = 0;
-
-		tport_get_params(inTport.get(), TPTAG_TLS_VERIFY_POLICY_REF(policy), NULL);
-		// Check TLS certificate
-		if ((policy & TPTLS_VERIFY_INCOMING) && tport_is_verified(inTport.get())) {
-			const url_t *from = sip->sip_from->a_url;
-			const char *fromDomain = from->url_host;
-			const char *res = NULL;
-			url_t searched_uri = URL_INIT_AS(sip);
-			SofiaAutoHome home;
-			char *searched;
-
-			searched_uri.url_host = from->url_host;
-			searched_uri.url_user = from->url_user;
-			searched = url_as_string(home.home(), &searched_uri);
-
-			if (ev->findIncomingSubject(searched)) {
-				SLOGD << "Allowing message from matching TLS certificate";
-				return true;
-			} else if (sip->sip_request->rq_method != sip_method_register &&
-					   (res = findIncomingSubjectInTrusted(ev, fromDomain))) {
-				SLOGD << "Allowing message from trusted TLS certificate " << res;
-				return true;
-			} else {
-				/*case where the certificate would work for the entire domain*/
-				searched_uri.url_user = NULL;
-				searched = url_as_string(home.home(), &searched_uri);
-				if (ev->findIncomingSubject(searched)) {
-					SLOGD << "Allowing message from matching TLS certificate for entire domain";
-					return true;
-				}
-			}
-			LOGE("Client is presenting a TLS certificate not matching its identity.");
-			SLOGUE << "Registration failure for " << url_as_string(home.home(), from) << ", TLS certificate doesn't match its identity";
-		}
-		return false;
-	}
-
-	void onRequest(shared_ptr<RequestSipEvent> &ev) {
-		const shared_ptr<MsgSip> &ms = ev->getMsgSip();
-		sip_t *sip = ms->getSip();
-		sip_p_preferred_identity_t *ppi = NULL;
-
-		// Do it first to make sure no transaction is created which
-		// would send an unappropriate 100 trying response.
-		if (sip->sip_request->rq_method == sip_method_ack || sip->sip_request->rq_method == sip_method_cancel ||
-			sip->sip_request->rq_method == sip_method_bye // same as in the sofia auth modules
-			) {
-			/*ack and cancel shall never be challenged according to the RFC.*/
-			return;
-		}
-
-		// handle account creation request (test feature only)
-		if (mTestAccountsEnabled && handleTestAccountCreationRequests(ev)) {
-			ev->reply(200, "Test account created", SIPTAG_SERVER_STR(getAgent()->getServerString()), SIPTAG_CONTACT(sip->sip_contact), SIPTAG_EXPIRES_STR("0"), TAG_END());
-			return;
-		}
-
-		// Check trusted peer
-		if (isTrustedPeer(ev))
-			return;
-
-		// Check for auth module for this domain, this will also tell us if this domain is allowed (auth-domains config
-		// item)
-		const char *fromDomain = sip->sip_from->a_url[0].url_host;
-		if (fromDomain && strcmp(fromDomain, "anonymous.invalid") == 0) {
-			ppi = sip_p_preferred_identity(sip);
-			if (ppi)
-				fromDomain = ppi->ppid_url->url_host;
-			else
-				LOGD("There is no p-preferred-identity");
-		}
-		auth_mod_t *am = findAuthModule(fromDomain);
-		if (am == NULL) {
-			LOGI("Unknown domain [%s]", fromDomain);
-			SLOGUE << "Registration failure, domain is forbidden: " << fromDomain;
-			ev->reply(403, "Domain forbidden", SIPTAG_SERVER_STR(getAgent()->getServerString()), TAG_END());
-			return;
-		}
-
-		// check if TLS client certificate provides sufficent authentication for this request.
-		if (isTlsClientAuthenticated(ev))
-			return;
-
-		// Check for the existence of username, which is required for proceeding with digest authentication in flexisip.
-		// Reject if absent.
-		if (sip->sip_from->a_url->url_user == NULL) {
-			LOGI("From has no username, cannot authenticate.");
-			SLOGUE << "Registration failure, username not found: " << url_as_string(ms->getHome(), sip->sip_from->a_url);
-			ev->reply(403, "Username must be provided", SIPTAG_SERVER_STR(getAgent()->getServerString()), TAG_END());
-			return;
-		}
-
-		// Create incoming transaction if not already exists
-		// Necessary in qop=auth to prevent nonce count chaos
-		// with retransmissions.
-		ev->createIncomingTransaction();
-
-		auth_status_t *as;
-		as = auth_status_new(ms->getHome());
-		as->as_method = sip->sip_request->rq_method_name;
-		as->as_source = msg_addrinfo(ms->getMsg());
-		as->as_user_uri = ppi ? ppi->ppid_url : sip->sip_from->a_url;
-		as->as_realm = as->as_user_uri->url_host;
-		as->as_display = sip->sip_from->a_display;
-		if (sip->sip_payload)
-			as->as_body = sip->sip_payload->pl_data, as->as_bodylen = sip->sip_payload->pl_len;
-
-		AuthenticationListener *listener = new AuthenticationListener(this, ev, dbUseHashedPasswords);
-		listener->mImmediateRetrievePass = mImmediateRetrievePassword;
-		listener->mNo403 = mNo403Expr->eval(ev->getSip());
-		as->as_magic = mCurrentAuthOp = listener;
-
-		// Attention: the auth_mod_verify method should not send by itself any message but
-		// return after having set the as status and phrase.
-		// Another point in asynchronous mode is that the asynchronous callbacks MUST be called
-		// AFTER the nta_msg_treply bellow. Otherwise the as would be already destroyed.
-		if (sip->sip_request->rq_method == sip_method_register) {
-			auth_mod_verify(am, as, sip->sip_authorization, &mRegistrarChallenger);
-		} else {
-			auth_mod_verify(am, as, sip->sip_proxy_authorization, &mProxyChallenger);
-		}
-		if (mCurrentAuthOp) {
-			/*it has not been cleared by the listener itself, so password checking is still in progress. We need to
-			 * suspend the event*/
-			// Send pending message, needed data will be kept as long
-			// as SipEvent is held in the listener.
-			ev->suspendProcessing();
-		}
-	}
-	void onResponse(shared_ptr<ResponseSipEvent> &ev){
-		if (!mNewAuthOn407)
-			return; /*nop*/
-
-		shared_ptr<OutgoingTransaction> transaction = dynamic_pointer_cast<OutgoingTransaction>(ev->getOutgoingAgent());
-		if (transaction == NULL)
-			return;
-
-		shared_ptr<string> proxyRealm = transaction->getProperty<string>("this_proxy_realm");
-		if (proxyRealm == NULL)
-			return;
-
-		sip_t *sip = ev->getMsgSip()->getSip();
-		if (sip->sip_status->st_status == 407 && sip->sip_proxy_authenticate) {
-			auth_status_t *as = auth_status_new(ev->getMsgSip()->getHome());
-			as->as_realm = proxyRealm.get()->c_str();
-			as->as_user_uri = sip->sip_from->a_url;
-			auth_mod_t *am = findAuthModule(as->as_realm);
-			if (am) {
-				auth_challenge_digest(am, as, &mProxyChallenger);
-				mNonceStore.insert(as->as_response);
-				msg_header_insert(ev->getMsgSip()->getMsg(), (msg_pub_t *)sip, (msg_header_t *)as->as_response);
-			} else {
-				LOGD("Authentication module for %s not found", as->as_realm);
-			}
-		} else {
-			LOGD("not handled newauthon401");
-		}
-	}
-
-	void onIdle() {
-		mNonceStore.cleanExpired();
-	}
-
-	virtual bool doOnConfigStateChanged(const ConfigValue &conf, ConfigState state) {
-		if (conf.getName() == "trusted-hosts" && state == ConfigState::Commited) {
-			loadTrustedHosts((const ConfigStringList &)conf);
-			LOGD("Trusted hosts updated");
-			return true;
-		} else {
-			return Module::doOnConfigStateChanged(conf, state);
-		}
-	}
-};
-
-ModuleInfo<Authentication> Authentication::sInfo(
-	"Authentication",
-	"The authentication module challenges and authenticates SIP requests using two possible methods: \n"
-	" * if the request is received via a TLS transport and 'require-peer-certificate' is set in transport definition "
-	"in [Global] section for this transport, "
-	" then the From header of the request is matched with the CN claimed by the client certificate. The CN must "
-	"contain sip:user@domain or alternate name with URI=sip:user@domain"
-	" corresponding to the URI in the from header for the request to be accepted.\n"
-	" * if no TLS client based authentication can be performed, or is failed, then a SIP digest authentication is "
-	"performed. The password verification is made by querying"
-	" a database or a password file on disk.",
-	ModuleInfoBase::ModuleOid::Authentication);
-
-Authentication::AuthenticationListener::AuthenticationListener(Authentication *module, shared_ptr<RequestSipEvent> ev,
-															   bool hashedPasswords)
-	: mModule(module), mEv(ev), mAm(NULL), mAs(NULL), mAch(NULL), mHashedPass(hashedPasswords), mPasswordFound(false) {
-	memset(&mAr, '\0', sizeof(mAr)), mAr.ar_size = sizeof(mAr);
-	mNo403 = false;
-}
-
-void Authentication::AuthenticationListener::setData(auth_mod_t *am, auth_status_t *as, auth_challenger_t const *ach) {
-	this->mAm = am;
-	this->mAs = as;
-	this->mAch = ach;
-=======
 void flexisipSha256(char* input, size_t size, uint8_t* a1buf, char* out){
     size_t di;
     bctbx_sha256((const unsigned char*)input, strlen(input),size, a1buf);
     for (di = 0; di < size; ++di)
         sprintf(out + di * 2, "%02x", a1buf[di]);
     out[64]='\0';
->>>>>>> 0ff1dcaa
 }
 
 void auth_digest_a1_for_algorithm(auth_response_t *ar,char const *secret,char* ha1) {
@@ -700,7 +75,6 @@
     char input[100];
     uint8_t a1buf[32];
     char* ha1_ref=ha1;
-    
     snprintf(input,sizeof(input),"%s:%s:%s",ha1,ar->ar_nonce,ar->ar_cnonce);
     flexisipSha256(input, 32, a1buf, ha1);
     LOGD("auth_sessionkey has A1' = SHA256(%s:%s:%s) = %s\n",
