/*
	Flexisip, a flexible SIP proxy server with media capabilities.
	Copyright (C) 2010-2015  Belledonne Communications SARL, All rights reserved.

	This program is free software: you can redistribute it and/or modify
	it under the terms of the GNU Affero General Public License as
	published by the Free Software Foundation, either version 3 of the
	License, or (at your option) any later version.

	This program is distributed in the hope that it will be useful,
	but WITHOUT ANY WARRANTY; without even the implied warranty of
	MERCHANTABILITY or FITNESS FOR A PARTICULAR PURPOSE.  See the
	GNU Affero General Public License for more details.

	You should have received a copy of the GNU Affero General Public License
	along with this program.  If not, see <http://www.gnu.org/licenses/>.
*/

#ifndef PRESENCETUPLE_HH_
#define PRESENCETUPLE_HH_

#include <map>
#include "pidf+xml.hh"
//#include "data-model.hh"
#include <list>
#include "utils/flexisip-exception.hh"

typedef struct _belle_sip_uri belle_sip_uri_t;
typedef struct belle_sip_source belle_sip_source_t;
typedef struct belle_sip_main_loop belle_sip_main_loop_t;
namespace flexisip {
class PresentityManager;
class PresenceInformationElement {
  public:
	PresenceInformationElement(Xsd::Pidf::Presence::TupleSequence *tuples, Xsd::DataModel::Person *person,
							   belle_sip_main_loop_t *mainLoop);
	// create an information element with a default tuple set to closed.
	PresenceInformationElement(const belle_sip_uri_t *contact);
	~PresenceInformationElement();
	time_t getExpitationTime() const;
	void setExpiresTimer(belle_sip_source_t *timer);
	const std::unique_ptr<Xsd::Pidf::Tuple> &getTuple(const std::string &id) const;
	const std::list<std::unique_ptr<Xsd::Pidf::Tuple>> &getTuples() const;
	const Xsd::DataModel::Person getPerson() const;
	// void addTuple(pidf::Tuple*);
	// void removeTuple(pidf::Tuple*);
	void clearTuples();
	const std::string &getEtag();
	void setEtag(const std::string &eTag);

  private:
	std::list<std::unique_ptr<Xsd::Pidf::Tuple>> mTuples;
	Xsd::DataModel::Person mPerson = Xsd::DataModel::Person("");
	Xsd::XmlSchema::dom::unique_ptr<xercesc::DOMDocument> mDomDocument; // needed to store extension nodes
	belle_sip_main_loop_t *mBelleSipMainloop;
	belle_sip_source_t *mTimer;
	std::string mEtag;
};
/*
 * Presence Information is the key class representy a presentity. This class can be either created bu a Publish for a
 presentiry or by a Subscription to a presentity

 */

class PresentityPresenceInformation;

class PresentityPresenceInformationListener  {

  public:
	PresentityPresenceInformationListener();
	virtual ~PresentityPresenceInformationListener();
	void setExpiresTimer(belle_sip_main_loop_t *ml, belle_sip_source_t *timer);
	void enableExtendedNotify(bool enable);
	bool extendedNotifyEnabled();
	void enableBypass(bool enable);
	bool bypassEnabled();
	/*returns prsentity uri associated to this Listener*/
	virtual const belle_sip_uri_t *getPresentityUri() const = 0;
	/*invoked on changes*/
	virtual void onInformationChanged(PresentityPresenceInformation &presenceInformation, bool extended) = 0;
	/*invoked on expiration*/
	virtual void onExpired(PresentityPresenceInformation &presenceInformation) = 0;
	virtual const belle_sip_uri_t* getFrom() = 0;
	virtual const belle_sip_uri_t* getTo() = 0;
  private:
	belle_sip_main_loop_t *mBelleSipMainloop;
	belle_sip_source_t *mTimer;
	bool mExtendedNotify;
	bool mBypassEnabled;
};

class PresentityPresenceInformation : public std::enable_shared_from_this<PresentityPresenceInformation> {

  public:
	PresentityPresenceInformation(const belle_sip_uri_t *entity, PresentityManager &presentityManager, belle_sip_main_loop_t *ml);
	virtual ~PresentityPresenceInformation();

	/*
	 * store tuples a new tupple;
	 * @return new eTag
	 * */
	std::string putTuples(Xsd::Pidf::Presence::TupleSequence &tuples, Xsd::DataModel::Person &person, int expires);

	void setDefaultElement(const char* contact = NULL);

	/*
	 *
	 * Update tuples attached to an eTag
	 *
	 * rfc3903
	 * 4.4.  Modifying Event State
	 * ...
	 * If the entity-tag matches previously
	 * published event state at the ESC, that event state is replaced by the
	 * event state carried in the PUBLISH request, and the EPA receives a
	 * 2xx response.
	 *
	 * @return new eTag
	 * */
<<<<<<< HEAD
	std::string updateTuples(Xsd::Pidf::Presence::TupleSequence &tuples, Xsd::DataModel::Person &person, std::string &eTag,
						int expires);
=======
	std::string updateTuples(Xsd::Pidf::Presence::TupleSequence &tuples, Xsd::DataModel::Person &person, std::string &eTag, int expires);
>>>>>>> c23a39bc

	/*
	 * refresh a publish
	 * @return new eTag
	 * */
	std::string refreshTuplesForEtag(const std::string &eTag, int expires);

	/*
	* refresh a publish
	* */
	void removeTuplesForEtag(const std::string &eTag);

	const belle_sip_uri_t *getEntity() const;

	/**
	 *add notity listener for an entity
	 */
	void addOrUpdateListener(const std::shared_ptr<PresentityPresenceInformationListener> &listener, int expires);

	/**
	 *add notity listener for an entity without expiration timer
	 */
	void addOrUpdateListener(const std::shared_ptr<PresentityPresenceInformationListener> &listener);
	void addListenerIfNecessary(const std::shared_ptr<PresentityPresenceInformationListener> &listener);
	/*
	 * remove listener
	 */
	void removeListener(const std::shared_ptr<PresentityPresenceInformationListener> &listener);

	/*
	 * return the presence information for this entity in a pidf serilized format
	 */
	std::string getPidf(bool extended);

	/*
	 * return true if a presence info is already known from a publish
	 */
	bool isKnown();

	/*
	 * return true if a presence info has a default presence value previously set by setDefaultElement
	 */
	bool hasDefaultElement();

	/*
	 * return number of current listeners (I.E subscriber)
	 */
	size_t getNumberOfListeners() const;

	/*
	 * return current number of information elements (I.E from PUBLISH)
	 */
	size_t getNumberOfInformationElements() const;

	/*
	 * return all the listeners (I.E. subscribers) of this presence information
	 */
	std::list<std::shared_ptr<PresentityPresenceInformationListener>> getListeners() const;

	/*
	 * return if one of the subscribers subscribed for a presence information
	 */
	bool findPresenceInfo(std::shared_ptr<PresentityPresenceInformation> &info);

  private:
	PresentityPresenceInformation(const PresentityPresenceInformation& other);
	/*
	 * tuples may be null
	 */
<<<<<<< HEAD
	std::string setOrUpdate(Xsd::Pidf::Presence::TupleSequence *tuples, Xsd::DataModel::Person *, const std::string *eTag,
					   int expires);
=======
	std::string setOrUpdate(Xsd::Pidf::Presence::TupleSequence *tuples, Xsd::DataModel::Person *, const std::string *eTag, int expires);

>>>>>>> c23a39bc
	/*
	 *Notify all listener
	 */
	void notifyAll();

	const belle_sip_uri_t *mEntity;
	PresentityManager &mPresentityManager;
	belle_sip_main_loop_t *mBelleSipMainloop;
	// Tuples ordered by Etag.
	std::map<std::string /*Etag*/, PresenceInformationElement *> mInformationElements;

	// list of subscribers function to be called when a tuple changed
	std::list<std::shared_ptr<PresentityPresenceInformationListener>> mSubscribers;
	std::shared_ptr<PresenceInformationElement> mDefaultInformationElement; // purpose of this element is to have a
																			// default presence status (I.E closed) when
																			// all publish have expired.
};

std::ostream &operator<<(std::ostream &__os, const PresentityPresenceInformation &);
FlexisipException &operator<<(FlexisipException &ex, const PresentityPresenceInformation &);

} /* namespace flexisip */

#endif /* PRESENCETUPLE_HH_ */<|MERGE_RESOLUTION|>--- conflicted
+++ resolved
@@ -117,12 +117,8 @@
 	 *
 	 * @return new eTag
 	 * */
-<<<<<<< HEAD
 	std::string updateTuples(Xsd::Pidf::Presence::TupleSequence &tuples, Xsd::DataModel::Person &person, std::string &eTag,
 						int expires);
-=======
-	std::string updateTuples(Xsd::Pidf::Presence::TupleSequence &tuples, Xsd::DataModel::Person &person, std::string &eTag, int expires);
->>>>>>> c23a39bc
 
 	/*
 	 * refresh a publish
@@ -192,13 +188,9 @@
 	/*
 	 * tuples may be null
 	 */
-<<<<<<< HEAD
 	std::string setOrUpdate(Xsd::Pidf::Presence::TupleSequence *tuples, Xsd::DataModel::Person *, const std::string *eTag,
 					   int expires);
-=======
-	std::string setOrUpdate(Xsd::Pidf::Presence::TupleSequence *tuples, Xsd::DataModel::Person *, const std::string *eTag, int expires);
-
->>>>>>> c23a39bc
+
 	/*
 	 *Notify all listener
 	 */
